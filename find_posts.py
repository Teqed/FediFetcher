#!/usr/bin/env python3

from datetime import datetime, timedelta
from dateutil import parser
import itertools
import json
import os
import re
import sys
import requests
import time
import argparse
import uuid

argparser=argparse.ArgumentParser()

argparser.add_argument('-c','--config', required=False, type=str, help='Optionally \
provide a path to a JSON file containing configuration options. If not provided, \
options must be supplied using command line flags.')
argparser.add_argument('--server', required=False, help="Required: The name of your \
server (e.g. `mstdn.thms.uk`)")
argparser.add_argument('--access-token', action="append", required=False,
help="Required: The access token can be generated at \
https://<server>/settings/applications, and must have read:search, read:statuses and \
admin:read:accounts scopes. You can supply this multiple times, if you want tun run it \
for multiple users.")
argparser.add_argument('--reply-interval-in-hours', required = False, type=int,
default=0, help="Fetch remote replies to posts that have received replies from users \
on your own instance in this period")
argparser.add_argument('--home-timeline-length', required = False, type=int, default=0,
help="Look for replies to posts in the API-Key owner's home timeline, up to this many \
posts")
argparser.add_argument('--user', required = False, default='', help="Use together with \
--max-followings or --max-followers to tell us which user's followings/followers we \
should backfill")
argparser.add_argument('--max-followings', required = False, type=int, default=0,
help="Backfill posts for new accounts followed by --user. We'll backfill at most this \
many followings' posts")
argparser.add_argument('--max-followers', required = False, type=int, default=0,
help="Backfill posts for new accounts following --user. We'll backfill at most this \
many followers' posts")
argparser.add_argument('--max-follow-requests', required = False, type=int, default=0,
help="Backfill posts of the API key owners pending follow requests. We'll backfill at \
most this many requester's posts")
argparser.add_argument('--max-bookmarks', required = False, type=int, default=0,
help="Fetch remote replies to the API key owners Bookmarks. We'll fetch replies to at \
most this many bookmarks")
argparser.add_argument('--max-favourites', required = False, type=int, default=0,
help="Fetch remote replies to the API key owners Favourites. We'll fetch replies to at \
most this many favourites")
argparser.add_argument('--from-notifications', required = False, type=int, default=0,
help="Backfill accounts of anyone appearing in your notifications, during the last \
hours")
argparser.add_argument('--remember-users-for-hours', required=False, type=int,
default=24*7, help="How long to remember users that you aren't following for, before \
trying to backfill them again.")
argparser.add_argument('--http-timeout', required = False, type=int, default=5,
help="The timeout for any HTTP requests to your own, or other instances.")
argparser.add_argument('--backfill-with-context', required = False, type=int, default=1,
help="If enabled, we'll fetch remote replies when backfilling profiles. Set to `0` to \
disable.")
argparser.add_argument('--backfill-mentioned-users', required = False, type=int,
default=1, help="If enabled, we'll backfill any mentioned users when fetching remote \
replies to timeline posts. Set to `0` to disable.")
argparser.add_argument('--lock-hours', required = False, type=int, default=24,
help="The lock timeout in hours.")
argparser.add_argument('--lock-file', required = False, default=None, help="Location \
of the lock file")
argparser.add_argument('--state-dir', required = False, default="artifacts",
help="Directory to store persistent files and possibly lock file")
argparser.add_argument('--on-done', required = False, default=None, help="Provide a \
url that will be pinged when processing has completed. You can use this for 'dead man \
switch' monitoring of your task")
argparser.add_argument('--on-start', required = False, default=None, help="Provide a \
url that will be pinged when processing is starting. You can use this for 'dead man \
switch' monitoring of your task")
argparser.add_argument('--on-fail', required = False, default=None, help="Provide a \
url that will be pinged when processing has failed. You can use this for 'dead man \
switch' monitoring of your task")

class Response:
    OK = 200
    CREATED = 201
    ACCEPTED = 202
    FOUND = 302
    BAD_REQUEST = 400
    UNAUTHORIZED = 401
    FORBIDDEN = 403
    NOT_FOUND = 404
    CONFLICT = 409
    TOO_MANY_REQUESTS = 429
    INTERNAL_SERVER_ERROR = 500

def get_notification_users(server, access_token, known_users, max_age):
    since = datetime.now(datetime.now().astimezone().tzinfo) - timedelta(hours=max_age)
    notifications = get_paginated_mastodon(f"https://{server}/api/v1/notifications",
        since, headers={
        "Authorization": f"Bearer {access_token}",
    })
    notification_users = []
    for notification in notifications:
        notificationDate = parser.parse(notification['created_at'])
        if(notificationDate >= since and notification['account'] not in \
                notification_users):
            notification_users.append(notification['account'])

    new_notification_users = filter_known_users(notification_users, known_users)

    log(f"Found {len(notification_users)} users in notifications, \
        {len(new_notification_users)} of which are new")

    return new_notification_users

def get_bookmarks(server, access_token, max):
    return get_paginated_mastodon(f"https://{server}/api/v1/bookmarks", max, {
        "Authorization": f"Bearer {access_token}",
    })

def get_favourites(server, access_token, max):
    return get_paginated_mastodon(f"https://{server}/api/v1/favourites", max, {
        "Authorization": f"Bearer {access_token}",
    })

def add_user_posts(server, access_token, followings, know_followings, all_known_users,
        seen_urls):
    for user in followings:
        if user['acct'] not in all_known_users and not user['url'].startswith(f"https://{server}/"):
            posts = get_user_posts(user, know_followings, server)

            if(posts is not None):
                count = 0
                failed = 0
                for post in posts:
                    if post.get('reblog') is None and post.get('url') is not None and \
                            post.get('url') not in seen_urls:
                        added = add_post_with_context(
                            post, server, access_token, seen_urls)
                        if added is True:
                            seen_urls.add(post['url'])
                            count += 1
                        else:
                            failed += 1
                log(f"Added {count} posts for user {user['acct']} with {failed} errors")
                if failed == 0:
                    know_followings.add(user['acct'])
                    all_known_users.add(user['acct'])

def add_post_with_context(post, server, access_token, seen_urls):
    added = add_context_url(post['url'], server, access_token)
    if added is True:
        seen_urls.add(post['url'])
        if ('replies_count' in post or 'in_reply_to_id' in post) and getattr(
                arguments, 'backfill_with_context', 0) > 0:
            parsed_urls = {}
            parsed = parse_url(post['url'], parsed_urls)
            if parsed is None:
                return True
            known_context_urls = get_all_known_context_urls(server, [post],parsed_urls)
            add_context_urls(server, access_token, known_context_urls, seen_urls)
        return True

    return False

def get_user_posts(user, know_followings, server):
    parsed_url = parse_user_url(user['url'])

    if parsed_url is None:
        # We are adding it as 'known' anyway, because we won't be able to fix this.
        know_followings.add(user['acct'])
        return None

    if(parsed_url[0] == server):
        log(f"{user['acct']} is a local user. Skip")
        know_followings.add(user['acct'])
        return None
    if re.match(r"^https:\/\/[^\/]+\/c\/", user['url']):
        try:
            url = f"https://{parsed_url[0]}/api/v3/post/list?community_name={parsed_url[1]}&sort=New&limit=50"
            response = get(url)

            if(response.status_code == Response.OK):
                posts = [post['post'] for post in response.json()['posts']]
                for post in posts:
                    post['url'] = post['ap_id']
                return posts

        except Exception as ex:
            log(f"Error getting community posts for community {parsed_url[1]}: {ex}")
        return None

    if re.match(r"^https:\/\/[^\/]+\/u\/", user['url']):
        try:
            url = f"https://{parsed_url[0]}/api/v3/user?username={parsed_url[1]}&sort=New&limit=50"
            response = get(url)

            if(response.status_code == Response.OK):
                comments = [post['post'] for post in response.json()['comments']]
                posts = [post['post'] for post in response.json()['posts']]
                all_posts = comments + posts
                for post in all_posts:
                    post['url'] = post['ap_id']
                return all_posts

        except Exception as ex:
            log(f"Error getting user posts for user {parsed_url[1]}: {ex}")
        return None

    try:
        user_id = get_user_id(parsed_url[0], parsed_url[1])
    except Exception as ex:
        log(f"Error getting user ID for user {user['acct']}: {ex}")
        return None

    try:
        url = f"https://{parsed_url[0]}/api/v1/accounts/{user_id}/statuses?limit=40"
        response = get(url)

        if(response.status_code == Response.OK):
            return response.json()
        elif response.status_code == Response.NOT_FOUND:
            raise Exception(
                f"User {user['acct']} was not found on server {parsed_url[0]}"
            )
        else:
            raise Exception(
                f"Error getting URL {url}. Status code: {response.status_code}"
            )
    except Exception as ex:
        log(f"Error getting posts for user {user['acct']}: {ex}")
        return None

def get_new_follow_requests(server, access_token, max, known_followings):
    """Get any new follow requests for the specified user, up to the max number \
        provided"""

    follow_requests = get_paginated_mastodon(f"https://{server}/api/v1/follow_requests",
        max, {
        "Authorization": f"Bearer {access_token}",
    })

    # Remove any we already know about
    new_follow_requests = filter_known_users(follow_requests, known_followings)

    log(f"Got {len(follow_requests)} follow_requests, {len(new_follow_requests)} of \
which are new")

    return new_follow_requests

def filter_known_users(users, known_users):
    return list(filter(
        lambda user: user['acct'] not in known_users,
        users
    ))

def get_new_followers(server, user_id, max, known_followers):
    """Get any new followings for the specified user, up to the max number provided"""
    followers = get_paginated_mastodon(
        f"https://{server}/api/v1/accounts/{user_id}/followers", max)

    # Remove any we already know about
    new_followers = filter_known_users(followers, known_followers)

    log(f"Got {len(followers)} followers, {len(new_followers)} of which are new")

    return new_followers

def get_new_followings(server, user_id, max, known_followings):
    """Get any new followings for the specified user, up to the max number provided"""
    following = get_paginated_mastodon(
        f"https://{server}/api/v1/accounts/{user_id}/following", max)

    # Remove any we already know about
    new_followings = filter_known_users(following, known_followings)

    log(f"Got {len(following)} followings, {len(new_followings)} of which are new")

    return new_followings


def get_user_id(server, user = None, access_token = None):
    """Get the user id from the server, using a username"""

    headers = {}

    if user is not None and user != '':
        url = f"https://{server}/api/v1/accounts/lookup?acct={user}"
    elif access_token is not None:
        url = f"https://{server}/api/v1/accounts/verify_credentials"
        headers = {
            "Authorization": f"Bearer {access_token}",
        }
    else:
        raise Exception(
            'You must supply either a user name or an access token, to get an user ID')

    response = get(url, headers=headers)

    if response.status_code == Response.OK:
        return response.json()['id']
    elif response.status_code == Response.NOT_FOUND:
        raise Exception(
            f"User {user} was not found on server {server}."
        )
    else:
        raise Exception(
            f"Error getting URL {url}. Status code: {response.status_code}"
        )


def get_timeline(server, access_token, max):
    """Get all post in the user's home timeline"""

    url = f"https://{server}/api/v1/timelines/home"

    try:

        response = get_toots(url, access_token)

        if response.status_code == Response.OK:
            toots = response.json()
        elif response.status_code == Response.UNAUTHORIZED:
            raise Exception(
                f"Error getting URL {url}. Status code: {response.status_code}. "
                "Ensure your access token is correct"
            )
        elif response.status_code == Response.FORBIDDEN:
            raise Exception(
                f"Error getting URL {url}. Status code: {response.status_code}. "
            "Make sure you have the read:statuses scope enabled for your access token."
            )
        else:
            raise Exception(
                f"Error getting URL {url}. Status code: {response.status_code}"
            )

        # Paginate as needed
        while len(toots) < max and 'next' in response.links:
            response = get_toots(response.links['next']['url'], access_token)
            toots = toots + response.json()
    except Exception as ex:
        log(f"Error getting timeline toots: {ex}")
        raise

    log(f"Found {len(toots)} toots in timeline")

    return toots

def get_toots(url, access_token):
    response = get( url, headers={
        "Authorization": f"Bearer {access_token}",
    })

    if response.status_code == Response.OK:
        return response
    elif response.status_code == Response.UNAUTHORIZED:
        raise Exception(
            f"Error getting URL {url}. Status code: {response.status_code}. "
            "It looks like your access token is incorrect."
        )
    elif response.status_code == Response.FORBIDDEN:
        raise Exception(
            f"Error getting URL {url}. Status code: {response.status_code}. "
            "Make sure you have the read:statuses scope enabled for your access token."
        )
    else:
        raise Exception(
            f"Error getting URL {url}. Status code: {response.status_code}"
        )

def get_active_user_ids(server, access_token, reply_interval_hours):
    """get all user IDs on the server that have posted a toot in the given \
        time interval"""
    since = datetime.now() - timedelta(days=reply_interval_hours / 24 + 1)
    url = f"https://{server}/api/v1/admin/accounts"
    resp = get(url, headers={
        "Authorization": f"Bearer {access_token}",
    })
    if resp.status_code == Response.OK:
        for user in resp.json():
            last_status_at = user["account"]["last_status_at"]
            if last_status_at is not None:
                last_active = datetime.strptime(last_status_at, "%Y-%m-%d")
                if last_active > since:
                    log(f"Found active user: {user['username']}")
                    yield user["id"]
    elif resp.status_code == Response.UNAUTHORIZED:
        raise Exception(
        f"Error getting user IDs on server {server}. Status code: {resp.status_code}. "
        "Ensure your access token is correct"
        )
    elif resp.status_code == Response.FORBIDDEN:
        raise Exception(
        f"Error getting user IDs on server {server}. Status code: {resp.status_code}. "
    "Make sure you have the admin:read:accounts scope enabled for your access token."
        )
    else:
        raise Exception(
        f"Error getting user IDs on server {server}. Status code: {resp.status_code}"
        )


def get_all_reply_toots(
    server, user_ids, access_token, seen_urls, reply_interval_hours
):
    """get all replies to other users by the given users in the last day"""
    replies_since = datetime.now() - timedelta(hours=reply_interval_hours)
    reply_toots = list(
        itertools.chain.from_iterable(
            get_reply_toots(
                user_id, server, access_token, seen_urls, replies_since
            )
            for user_id in user_ids
        )
    )
    log(f"Found {len(reply_toots)} reply toots")
    return reply_toots


def get_reply_toots(user_id, server, access_token, seen_urls, reply_since):
    """get replies by the user to other users since the given date"""
    url = f"https://{server}/api/v1/accounts/{user_id}/statuses?exclude_replies=false&limit=40"

    try:
        resp = get(url, headers={
            "Authorization": f"Bearer {access_token}",
        })
    except Exception as ex:
        log(
            f"Error getting replies for user {user_id} on server {server}: {ex}"
        )
        return []

    if resp.status_code == Response.OK:
        toots = [
            toot
            for toot in resp.json()
            if toot["in_reply_to_id"] is not None
            and toot["url"] not in seen_urls
            and datetime.strptime(toot["created_at"], "%Y-%m-%dT%H:%M:%S.%fZ")
            > reply_since
        ]
        for toot in toots:
            log(f"Found reply toot: {toot['url']}")
        return toots
    elif resp.status_code == Response.FORBIDDEN:
        raise Exception(
            f"Error getting replies for user {user_id} on server {server}. \
Status code: {resp.status_code}. "
            "Make sure you have the read:statuses scope enabled for your access token."
        )

    raise Exception(
        f"Error getting replies for user {user_id} on server {server}. \
Status code: {resp.status_code}"
    )


def get_all_known_context_urls(server, reply_toots, parsed_urls):
    """get the context toots of the given toots from their original server"""
    known_context_urls = set()

    for toot in reply_toots:
        if toot_has_parseable_url(toot, parsed_urls):
            url = toot["url"] if toot["reblog"] is None else toot["reblog"]["url"]
            parsed_url = parse_url(url, parsed_urls)
            context = get_toot_context(parsed_url[0], parsed_url[1], url)
            if context is not None:
                for item in context:
                    known_context_urls.add(item)
            else:
                log(f"Error getting context for toot {url}")

    known_context_urls = set(filter(
        lambda url: not url.startswith(f"https://{server}/"), known_context_urls))
    log(f"Found {len(known_context_urls)} known context toots")

    return known_context_urls


def toot_has_parseable_url(toot,parsed_urls):
    parsed = parse_url(
        toot["url"] if toot["reblog"] is None else toot["reblog"]["url"], parsed_urls)
    if(parsed is None) :
        return False
    return True


def get_all_replied_toot_server_ids(
    server, reply_toots, replied_toot_server_ids, parsed_urls
):
    """get the server and ID of the toots the given toots replied to"""
    return filter(
        lambda x: x is not None,
        (
        get_replied_toot_server_id(server, toot, replied_toot_server_ids, parsed_urls)
        for toot in reply_toots
        ),
    )


def get_replied_toot_server_id(server, toot, replied_toot_server_ids,parsed_urls):
    """get the server and ID of the toot the given toot replied to"""
    in_reply_to_id = toot["in_reply_to_id"]
    in_reply_to_account_id = toot["in_reply_to_account_id"]
    mentions = [
        mention
        for mention in toot["mentions"]
        if mention["id"] == in_reply_to_account_id
    ]
    if len(mentions) == 0:
        return None

    mention = mentions[0]

    o_url = f"https://{server}/@{mention['acct']}/{in_reply_to_id}"
    if o_url in replied_toot_server_ids:
        return replied_toot_server_ids[o_url]

    url = get_redirect_url(o_url)

    if url is None:
        return None

    match = parse_url(url,parsed_urls)
    if match is not None:
        replied_toot_server_ids[o_url] = (url, match)
        return (url, match)

    log(f"Error parsing toot URL {url}")
    replied_toot_server_ids[o_url] = None
    return None

def parse_user_url(url):
    match = parse_mastodon_profile_url(url)
    if match is not None:
        return match

    match = parse_pleroma_profile_url(url)
    if match is not None:
        return match

    match = parse_lemmy_profile_url(url)
    if match is not None:
        return match

# Pixelfed profile paths do not use a subdirectory, so we need to match for them last.
    match = parse_pixelfed_profile_url(url)
    if match is not None:
        return match

    log(f"Error parsing Profile URL {url}")

    return None

def parse_url(url, parsed_urls):
    if url not in parsed_urls:
        match = parse_mastodon_url(url)
        if match is not None:
            parsed_urls[url] = match

    if url not in parsed_urls:
        match = parse_pleroma_url(url)
        if match is not None:
            parsed_urls[url] = match

    if url not in parsed_urls:
        match = parse_lemmy_url(url)
        if match is not None:
            parsed_urls[url] = match

    if url not in parsed_urls:
        match = parse_pixelfed_url(url)
        if match is not None:
            parsed_urls[url] = match

    if url not in parsed_urls:
        log(f"Error parsing toot URL {url}")
        parsed_urls[url] = None

    return parsed_urls[url]

def parse_mastodon_profile_url(url):
    """parse a Mastodon Profile URL and return the server and username"""
    match = re.match(
        r"https://(?P<server>[^/]+)/@(?P<username>[^/]+)", url
    )
    if match is not None:
        return (match.group("server"), match.group("username"))
    return None

def parse_mastodon_url(url):
    """parse a Mastodon URL and return the server and ID"""
    match = re.match(
        r"https://(?P<server>[^/]+)/@(?P<username>[^/]+)/(?P<toot_id>[^/]+)", url
    )
    if match is not None:
        return (match.group("server"), match.group("toot_id"))
    return None


def parse_pleroma_url(url):
    """parse a Pleroma URL and return the server and ID"""
    match = re.match(r"https://(?P<server>[^/]+)/objects/(?P<toot_id>[^/]+)", url)
    if match is not None:
        server = match.group("server")
        url = get_redirect_url(url)
        if url is None:
            return None

        match = re.match(r"/notice/(?P<toot_id>[^/]+)", url)
        if match is not None:
            return (server, match.group("toot_id"))
        return None
    return None

def parse_pleroma_profile_url(url):
    """parse a Pleroma Profile URL and return the server and username"""
    match = re.match(r"https://(?P<server>[^/]+)/users/(?P<username>[^/]+)", url)
    if match is not None:
        return (match.group("server"), match.group("username"))
    return None

def parse_pixelfed_url(url):
    """parse a Pixelfed URL and return the server and ID"""
    match = re.match(
        r"https://(?P<server>[^/]+)/p/(?P<username>[^/]+)/(?P<toot_id>[^/]+)", url
    )
    if match is not None:
        return (match.group("server"), match.group("toot_id"))
    return None

def parse_pixelfed_profile_url(url):
    """parse a Pixelfed Profile URL and return the server and username"""
    match = re.match(r"https://(?P<server>[^/]+)/(?P<username>[^/]+)", url)
    if match is not None:
        return (match.group("server"), match.group("username"))
    return None

def parse_lemmy_url(url):
    """parse a Lemmy URL and return the server, and ID"""
    match = re.match(
        r"https://(?P<server>[^/]+)/(?:comment|post)/(?P<toot_id>[^/]+)", url
    )
    if match is not None:
        return (match.group("server"), match.group("toot_id"))
    return None

def parse_lemmy_profile_url(url):
    """parse a Lemmy Profile URL and return the server and username"""
    match = re.match(r"https://(?P<server>[^/]+)/(?:u|c)/(?P<username>[^/]+)", url)
    if match is not None:
        return (match.group("server"), match.group("username"))
    return None

def get_redirect_url(url):
    """get the URL given URL redirects to"""
    try:
        resp = requests.head(url, allow_redirects=False, timeout=5,headers={
            'User-Agent': 'FediFetcher (https://go.thms.uk/mgr)'
        })
    except Exception as ex:
        log(f"Error getting redirect URL for URL {url}. Exception: {ex}")
        return None

    if resp.status_code == Response.OK:
        return url
    elif resp.status_code == Response.FOUND:
        redirect_url = resp.headers["Location"]
        log(f"Discovered redirect for URL {url}")
        return redirect_url
    else:
        log(
            f"Error getting redirect URL for URL {url}. Status code: {resp.status_code}"
        )
        return None


def get_all_context_urls(server, replied_toot_ids):
    """get the URLs of the context toots of the given toots"""
    return filter(
        lambda url: not url.startswith(f"https://{server}/"),
        itertools.chain.from_iterable(
            get_toot_context(server, toot_id, url)
            for (url, (server, toot_id)) in replied_toot_ids
        ),
    )


def get_toot_context(server, toot_id, toot_url):
    """get the URLs of the context toots of the given toot"""
    if toot_url.find("/comment/") != -1:
        return get_comment_context(server, toot_id, toot_url)
    if toot_url.find("/post/") != -1:
        return get_comments_urls(server, toot_id, toot_url)
    url = f"https://{server}/api/v1/statuses/{toot_id}/context"
    try:
        resp = get(url)
    except Exception as ex:
        log(f"Error getting context for toot {toot_url}. Exception: {ex}")
        return []

    if resp.status_code == Response.OK:
        try:
            res = resp.json()
            log(f"Got context for toot {toot_url}")
            return (toot["url"] for toot in (res["ancestors"] + res["descendants"]))
        except Exception as ex:
            log(f"Error parsing context for toot {toot_url}. Exception: {ex}")
        return []
<<<<<<< HEAD
    elif resp.status_code == Response.TOO_MANY_REQUESTS:
        reset = datetime.strptime(resp.headers['x-ratelimit-reset'], '%Y-%m-%dT%H:%M:%S.%fZ')
        log(f"Rate Limit hit when getting context for {toot_url}. Waiting to retry at {resp.headers['x-ratelimit-reset']}")
=======
    elif resp.status_code == 429:
        reset = datetime.strptime(resp.headers['x-ratelimit-reset'],
            '%Y-%m-%dT%H:%M:%S.%fZ')
        log(f"Rate Limit hit when getting context for {toot_url}. Waiting to retry at \
            {resp.headers['x-ratelimit-reset']}")
>>>>>>> 4a270c59
        time.sleep((reset - datetime.now()).total_seconds() + 1)
        return get_toot_context(server, toot_id, toot_url)

    log(
        f"Error getting context for toot {toot_url}. Status code: {resp.status_code}"
    )
    return []

def get_comment_context(server, toot_id, toot_url):
    """get the URLs of the context toots of the given toot"""
    comment = f"https://{server}/api/v3/comment?id={toot_id}"
    try:
        resp = get(comment)
    except Exception as ex:
        log(f"Error getting comment {toot_id} from {toot_url}. Exception: {ex}")
        return []

    if resp.status_code == Response.OK:
        try:
            res = resp.json()
            post_id = res['comment_view']['comment']['post_id']
            return get_comments_urls(server, post_id, toot_url)
        except Exception as ex:
            log(f"Error parsing context for comment {toot_url}. Exception: {ex}")
        return []
<<<<<<< HEAD
    elif resp.status_code == Response.TOO_MANY_REQUESTS:
        reset = datetime.strptime(resp.headers['x-ratelimit-reset'], '%Y-%m-%dT%H:%M:%S.%fZ')
        log(f"Rate Limit hit when getting context for {toot_url}. Waiting to retry at {resp.headers['x-ratelimit-reset']}")
=======
    elif resp.status_code == 429:
        reset = datetime.strptime(resp.headers['x-ratelimit-reset'],
            '%Y-%m-%dT%H:%M:%S.%fZ')
        log(f"Rate Limit hit when getting context for {toot_url}. Waiting to retry at \
            {resp.headers['x-ratelimit-reset']}")
>>>>>>> 4a270c59
        time.sleep((reset - datetime.now()).total_seconds() + 1)
        return get_comment_context(server, toot_id, toot_url)

def get_comments_urls(server, post_id, toot_url):
    """get the URLs of the comments of the given post"""
    urls = []
    url = f"https://{server}/api/v3/post?id={post_id}"
    try:
        resp = get(url)
    except Exception as ex:
        log(f"Error getting post {post_id} from {toot_url}. Exception: {ex}")
        return []

    if resp.status_code == Response.OK:
        try:
            res = resp.json()
            if res['post_view']['counts']['comments'] == 0:
                return []
            urls.append(res['post_view']['post']['ap_id'])
        except Exception as ex:
            log(f"Error parsing post {post_id} from {toot_url}. Exception: {ex}")

    url = f"https://{server}/api/v3/comment/list?post_id={post_id}&sort=New&limit=50"
    try:
        resp = get(url)
    except Exception as ex:
        log(f"Error getting comments for post {post_id} from {toot_url}. \
Exception: {ex}")
        return []

    if resp.status_code == Response.OK:
        try:
            res = resp.json()
            list_of_urls = \
                [comment_info['comment']['ap_id'] for comment_info in res['comments']]
            log(f"Got {len(list_of_urls)} comments for post {toot_url}")
            urls.extend(list_of_urls)
            return urls
        except Exception as ex:
            log(f"Error parsing comments for post {toot_url}. Exception: {ex}")
<<<<<<< HEAD
    elif resp.status_code == Response.TOO_MANY_REQUESTS:
        reset = datetime.strptime(resp.headers['x-ratelimit-reset'], '%Y-%m-%dT%H:%M:%S.%fZ')
        log(f"Rate Limit hit when getting comments for {toot_url}. Waiting to retry at {resp.headers['x-ratelimit-reset']}")
=======
    elif resp.status_code == 429:
        reset = datetime.strptime(resp.headers['x-ratelimit-reset'],
            '%Y-%m-%dT%H:%M:%S.%fZ')
        log(f"Rate Limit hit when getting comments for {toot_url}. Waiting to retry at \
{resp.headers['x-ratelimit-reset']}")
>>>>>>> 4a270c59
        time.sleep((reset - datetime.now()).total_seconds() + 1)
        return get_comments_urls(server, post_id, toot_url)

    log(f"Error getting comments for post {toot_url}. Status code: {resp.status_code}")
    return []

def add_context_urls(server, access_token, context_urls, seen_urls):
    """add the given toot URLs to the server"""
    count = 0
    failed = 0
    for url in context_urls:
        if url not in seen_urls:
            added = add_context_url(url, server, access_token)
            if added is True:
                seen_urls.add(url)
                count += 1
            else:
                failed += 1

    log(f"Added {count} new context toots (with {failed} failures)")


def add_context_url(url, server, access_token):
    """add the given toot URL to the server"""
    search_url = f"https://{server}/api/v2/search?q={url}&resolve=true&limit=1"

    try:
        resp = get(search_url, headers={
            "Authorization": f"Bearer {access_token}",
        })
    except Exception as ex:
        log(
            f"Error adding url {search_url} to server {server}. Exception: {ex}"
        )
        return False

    if resp.status_code == Response.OK:
        log(f"Added context url {url}")
        return True
    elif resp.status_code == Response.FORBIDDEN:
        log(
            f"Error adding url {search_url} to server {server}. \
Status code: {resp.status_code}. "
            "Make sure you have the read:search scope enabled for your access token."
        )
        return False
<<<<<<< HEAD
    elif resp.status_code == Response.TOO_MANY_REQUESTS:
        reset = datetime.strptime(resp.headers['x-ratelimit-reset'], '%Y-%m-%dT%H:%M:%S.%fZ')
        log(f"Rate Limit hit when adding url {search_url}. Waiting to retry at {resp.headers['x-ratelimit-reset']}")
=======
    elif resp.status_code == 429:
        reset = datetime.strptime(resp.headers['x-ratelimit-reset'],
            '%Y-%m-%dT%H:%M:%S.%fZ')
        log(f"Rate Limit hit when adding url {search_url}. Waiting to retry at \
{resp.headers['x-ratelimit-reset']}")
>>>>>>> 4a270c59
        time.sleep((reset - datetime.now()).total_seconds() + 1)
        return add_context_url(url, server, access_token)
    else:
        log(
            f"Error adding url {search_url} to server {server}. \
Status code: {resp.status_code}"
        )
        return False

def get_paginated_mastodon(url, max, headers = {}, timeout = 0, max_tries = 5):
    """Make a paginated request to mastodon"""
    if(isinstance(max, int)):
        furl = f"{url}?limit={max}"
    else:
        furl = url

    response = get(furl, headers, timeout, max_tries)

    if response.status_code != 200:
        if response.status_code == Response.UNAUTHORIZED:
            raise Exception(
                f"Error getting URL {url}. Status code: {response.status_code}. "
                "Ensure your access token is correct"
            )
        elif response.status_code == Response.FORBIDDEN:
            raise Exception(
                f"Error getting URL {url}. Status code: {response.status_code}. "
                "Make sure you have the correct scopes enabled for your access token."
            )
        else:
            raise Exception(
                f"Error getting URL {url}. Status code: {response.status_code}"
            )

    result = response.json()

    if(isinstance(max, int)):
        while len(result) < max and 'next' in response.links:
            response = get(response.links['next']['url'], headers, timeout, max_tries)
            result = result + response.json()
    else:
        while parser.parse(result[-1]['created_at']) >= max \
                and 'next' in response.links:
            response = get(response.links['next']['url'], headers, timeout, max_tries)
            result = result + response.json()

    return result


def get(url, headers = {}, timeout = 0, max_tries = 5):
    """A simple wrapper to make a get request while providing our user agent, \
        and respecting rate limits"""
    h = headers.copy()
    if 'User-Agent' not in h:
        h['User-Agent'] = 'FediFetcher (https://go.thms.uk/mgr)'

    if timeout == 0:
        timeout = arguments.http_timeout

    response = requests.get( url, headers= h, timeout=timeout)
    if response.status_code == Response.TOO_MANY_REQUESTS:
        if max_tries > 0:
            reset = parser.parse(response.headers['x-ratelimit-reset'])
            now = datetime.now(datetime.now().astimezone().tzinfo)
            wait = (reset - now).total_seconds() + 1
            log(f"Rate Limit hit requesting {url}. Waiting {wait} sec to retry at \
{response.headers['x-ratelimit-reset']}")
            time.sleep(wait)
            return get(url, headers, timeout, max_tries - 1)

        raise Exception(f"Maximum number of retries exceeded for rate limited request \
{url}")
    return response

def log(text):
    print(f"{datetime.now()} {datetime.now().astimezone().tzinfo}: {text}")

class OrderedSet:
    """An ordered set implementation over a dict"""

    def __init__(self, iterable):
        self._dict = {}
        if isinstance(iterable, dict):
            for item in iterable:
                if isinstance(iterable[item], str):
                    self.add(item, parser.parse(iterable[item]))
                else:
                    self.add(item, iterable[item])
        else:
            for item in iterable:
                self.add(item)

    def add(self, item, time = None):
        if item not in self._dict:
            if(time is None):
                self._dict[item] = datetime.now(datetime.now().astimezone().tzinfo)
            else:
                self._dict[item] = time

    def pop(self, item):
        self._dict.pop(item)

    def get(self, item):
        return self._dict[item]

    def update(self, iterable):
        for item in iterable:
            self.add(item)

    def __contains__(self, item):
        return item in self._dict

    def __iter__(self):
        return iter(self._dict)

    def __len__(self):
        return len(self._dict)

    def toJSON(self):
        return json.dump(self._dict, f, default=str)


if __name__ == "__main__":
    start = datetime.now()

    log("Starting FediFetcher")

    arguments = argparser.parse_args()

    if(arguments.config is not None):
        if os.path.exists(arguments.config):
            with open(arguments.config, "r", encoding="utf-8") as f:
                config = json.load(f)

            for key in config:
                setattr(arguments, key.lower().replace('-','_'), config[key])

        else:
            log(f"Config file {arguments.config} doesn't exist")
            sys.exit(1)

    if(arguments.server is None or arguments.access_token is None):
        log("You must supply at least a server name and an access token")
        sys.exit(1)

    # in case someone provided the server name as url instead,
    setattr(arguments, 'server', re.sub(r"^(https://)?([^/]*)/?$", "\\2",
        arguments.server))


    runId = uuid.uuid4()

    if(arguments.on_start is not None and arguments.on_start != ''):
        try:
            get(f"{arguments.on_start}?rid={runId}")
        except Exception as ex:
            log(f"Error getting callback url: {ex}")

    if arguments.lock_file is None:
        arguments.lock_file = os.path.join(arguments.state_dir, 'lock.lock')
    LOCK_FILE = arguments.lock_file

    if( os.path.exists(LOCK_FILE)):
        log(f"Lock file exists at {LOCK_FILE}")

        try:
            with open(LOCK_FILE, "r", encoding="utf-8") as f:
                lock_time = parser.parse(f.read())

            if (datetime.now() - lock_time).total_seconds() >= \
                    arguments.lock_hours * 60 * 60:
                os.remove(LOCK_FILE)
                log("Lock file has expired. Removed lock file.")
            else:
                log(f"Lock file age is {datetime.now() - lock_time} - \
below --lock-hours={arguments.lock_hours} provided.")
                if(arguments.on_fail is not None and arguments.on_fail != ''):
                    try:
                        get(f"{arguments.on_fail}?rid={runId}")
                    except Exception as ex:
                        log(f"Error getting callback url: {ex}")
                sys.exit(1)

        except Exception:
            log("Cannot read logfile age - aborting.")
            if(arguments.on_fail is not None and arguments.on_fail != ''):
                try:
                    get(f"{arguments.on_fail}?rid={runId}")
                except Exception as ex:
                    log(f"Error getting callback url: {ex}")
            sys.exit(1)

    with open(LOCK_FILE, "w", encoding="utf-8") as f:
        f.write(f"{datetime.now()}")

    try:

        SEEN_URLS_FILE = os.path.join(arguments.state_dir, "seen_urls")
        REPLIED_TOOT_SERVER_IDS_FILE = os.path.join(
            arguments.state_dir, "replied_toot_server_ids")
        KNOWN_FOLLOWINGS_FILE = os.path.join(arguments.state_dir, "known_followings")
        RECENTLY_CHECKED_USERS_FILE = os.path.join(
            arguments.state_dir, "recently_checked_users")


        seen_urls = OrderedSet([])
        if os.path.exists(SEEN_URLS_FILE):
            with open(SEEN_URLS_FILE, "r", encoding="utf-8") as f:
                seen_urls = OrderedSet(f.read().splitlines())

        replied_toot_server_ids = {}
        if os.path.exists(REPLIED_TOOT_SERVER_IDS_FILE):
            with open(REPLIED_TOOT_SERVER_IDS_FILE, "r", encoding="utf-8") as f:
                replied_toot_server_ids = json.load(f)

        known_followings = OrderedSet([])
        if os.path.exists(KNOWN_FOLLOWINGS_FILE):
            with open(KNOWN_FOLLOWINGS_FILE, "r", encoding="utf-8") as f:
                known_followings = OrderedSet(f.read().splitlines())

        recently_checked_users = OrderedSet({})
        if os.path.exists(RECENTLY_CHECKED_USERS_FILE):
            with open(RECENTLY_CHECKED_USERS_FILE, "r", encoding="utf-8") as f:
                recently_checked_users = OrderedSet(json.load(f))

        # Remove any users whose last check is too long in the past from the list
        for user in list(recently_checked_users):
            lastCheck = recently_checked_users.get(user)
            userAge = datetime.now(lastCheck.tzinfo) - lastCheck
            if(userAge.total_seconds() > arguments.remember_users_for_hours * 60 * 60):
                recently_checked_users.pop(user)

        parsed_urls = {}

        all_known_users = OrderedSet(
            list(known_followings) + list(recently_checked_users))

        if(isinstance(arguments.access_token, str)):
            setattr(arguments, 'access_token', [arguments.access_token])

        for token in arguments.access_token:

            if arguments.reply_interval_in_hours > 0:
                """pull the context toots of toots user replied to, from their
                original server, and add them to the local server."""
                user_ids = get_active_user_ids(
                    arguments.server, token, arguments.reply_interval_in_hours)
                reply_toots = get_all_reply_toots(
                    arguments.server, user_ids, token,
                    seen_urls, arguments.reply_interval_in_hours
                )
                known_context_urls = get_all_known_context_urls(
                    arguments.server, reply_toots,parsed_urls)
                seen_urls.update(known_context_urls)
                replied_toot_ids = get_all_replied_toot_server_ids(
                    arguments.server, reply_toots, replied_toot_server_ids, parsed_urls
                )
                context_urls = get_all_context_urls(arguments.server, replied_toot_ids)
                add_context_urls(arguments.server, token, context_urls, seen_urls)


            if arguments.home_timeline_length > 0:
                """Do the same with any toots on the key owner's home timeline """
                timeline_toots = get_timeline(
                    arguments.server, token, arguments.home_timeline_length)
                known_context_urls = get_all_known_context_urls(
                    arguments.server, timeline_toots,parsed_urls)
                add_context_urls(arguments.server, token, known_context_urls, seen_urls)

                # Backfill any post authors, and any mentioned users
                if arguments.backfill_mentioned_users > 0:
                    mentioned_users = []
                    cut_off = datetime.now(
                        datetime.now().astimezone().tzinfo) - timedelta(minutes=60)
                    for toot in timeline_toots:
                        these_users = []
                        toot_created_at = parser.parse(toot['created_at'])
                        if len(mentioned_users) < 10 or (
                                toot_created_at > cut_off and \
                                    len(mentioned_users) < 30):
                            these_users.append(toot['account'])
                            if(len(toot['mentions'])):
                                these_users += toot['mentions']
                            if(toot['reblog'] is not None):
                                these_users.append(toot['reblog']['account'])
                                if(len(toot['reblog']['mentions'])):
                                    these_users += toot['reblog']['mentions']
                        for user in these_users:
                            if user not in mentioned_users and \
                                    user['acct'] not in all_known_users:
                                mentioned_users.append(user)

                    add_user_posts(arguments.server, token, filter_known_users(
                        mentioned_users, all_known_users), recently_checked_users,
                        all_known_users, seen_urls)

            if arguments.max_followings > 0:
                log(f"Getting posts from last {arguments.max_followings} followings")
                user_id = get_user_id(arguments.server, arguments.user, token)
                followings = get_new_followings(arguments.server, user_id,
                                            arguments.max_followings, all_known_users)
                add_user_posts(arguments.server, token, followings, known_followings,
                                            all_known_users, seen_urls)

            if arguments.max_followers > 0:
                log(f"Getting posts from last {arguments.max_followers} followers")
                user_id = get_user_id(arguments.server, arguments.user, token)
                followers = get_new_followers(arguments.server, user_id,
                                            arguments.max_followers, all_known_users)
                add_user_posts(arguments.server, token, followers,
                            recently_checked_users, all_known_users, seen_urls)

            if arguments.max_follow_requests > 0:
                log(f"Getting posts from last {arguments.max_follow_requests} \
follow requests")
                follow_requests = get_new_follow_requests(arguments.server, token,
                                        arguments.max_follow_requests, all_known_users)
                add_user_posts(arguments.server, token, follow_requests,
                                recently_checked_users, all_known_users, seen_urls)

            if arguments.from_notifications > 0:
                log(f"Getting notifications for last {arguments.from_notifications} \
hours")
                notification_users = get_notification_users(arguments.server, token,
                                        all_known_users, arguments.from_notifications)
                add_user_posts(arguments.server, token, notification_users,
                            recently_checked_users, all_known_users, seen_urls)

            if arguments.max_bookmarks > 0:
                log(f"Pulling replies to the last {arguments.max_bookmarks} bookmarks")
                bookmarks = get_bookmarks(
                    arguments.server, token, arguments.max_bookmarks)
                known_context_urls = get_all_known_context_urls(
                    arguments.server, bookmarks,parsed_urls)
                add_context_urls(arguments.server, token, known_context_urls, seen_urls)

            if arguments.max_favourites > 0:
                log(f"Pulling replies to the last {arguments.max_favourites} \
favourites")
                favourites = get_favourites(
                    arguments.server, token, arguments.max_favourites)
                known_context_urls = get_all_known_context_urls(
                    arguments.server, favourites,parsed_urls)
                add_context_urls(arguments.server, token, known_context_urls, seen_urls)

        with open(KNOWN_FOLLOWINGS_FILE, "w", encoding="utf-8") as f:
            f.write("\n".join(list(known_followings)[-10000:]))

        with open(SEEN_URLS_FILE, "w", encoding="utf-8") as f:
            f.write("\n".join(list(seen_urls)[-10000:]))

        with open(REPLIED_TOOT_SERVER_IDS_FILE, "w", encoding="utf-8") as f:
            json.dump(dict(list(replied_toot_server_ids.items())[-10000:]), f)

        with open(RECENTLY_CHECKED_USERS_FILE, "w", encoding="utf-8") as f:
            recently_checked_users.toJSON()

        os.remove(LOCK_FILE)

        if(arguments.on_done is not None and arguments.on_done != ''):
            try:
                get(f"{arguments.on_done}?rid={runId}")
            except Exception as ex:
                log(f"Error getting callback url: {ex}")

        log(f"Processing finished in {datetime.now() - start}.")

    except Exception:
        os.remove(LOCK_FILE)
        log(f"Job failed after {datetime.now() - start}.")
        if(arguments.on_fail is not None and arguments.on_fail != ''):
            try:
                get(f"{arguments.on_fail}?rid={runId}")
            except Exception as ex:
                log(f"Error getting callback url: {ex}")
        raise<|MERGE_RESOLUTION|>--- conflicted
+++ resolved
@@ -707,17 +707,14 @@
         except Exception as ex:
             log(f"Error parsing context for toot {toot_url}. Exception: {ex}")
         return []
-<<<<<<< HEAD
     elif resp.status_code == Response.TOO_MANY_REQUESTS:
         reset = datetime.strptime(resp.headers['x-ratelimit-reset'], '%Y-%m-%dT%H:%M:%S.%fZ')
         log(f"Rate Limit hit when getting context for {toot_url}. Waiting to retry at {resp.headers['x-ratelimit-reset']}")
-=======
     elif resp.status_code == 429:
         reset = datetime.strptime(resp.headers['x-ratelimit-reset'],
             '%Y-%m-%dT%H:%M:%S.%fZ')
         log(f"Rate Limit hit when getting context for {toot_url}. Waiting to retry at \
             {resp.headers['x-ratelimit-reset']}")
->>>>>>> 4a270c59
         time.sleep((reset - datetime.now()).total_seconds() + 1)
         return get_toot_context(server, toot_id, toot_url)
 
@@ -743,17 +740,14 @@
         except Exception as ex:
             log(f"Error parsing context for comment {toot_url}. Exception: {ex}")
         return []
-<<<<<<< HEAD
     elif resp.status_code == Response.TOO_MANY_REQUESTS:
         reset = datetime.strptime(resp.headers['x-ratelimit-reset'], '%Y-%m-%dT%H:%M:%S.%fZ')
         log(f"Rate Limit hit when getting context for {toot_url}. Waiting to retry at {resp.headers['x-ratelimit-reset']}")
-=======
     elif resp.status_code == 429:
         reset = datetime.strptime(resp.headers['x-ratelimit-reset'],
             '%Y-%m-%dT%H:%M:%S.%fZ')
         log(f"Rate Limit hit when getting context for {toot_url}. Waiting to retry at \
             {resp.headers['x-ratelimit-reset']}")
->>>>>>> 4a270c59
         time.sleep((reset - datetime.now()).total_seconds() + 1)
         return get_comment_context(server, toot_id, toot_url)
 
@@ -794,17 +788,14 @@
             return urls
         except Exception as ex:
             log(f"Error parsing comments for post {toot_url}. Exception: {ex}")
-<<<<<<< HEAD
     elif resp.status_code == Response.TOO_MANY_REQUESTS:
         reset = datetime.strptime(resp.headers['x-ratelimit-reset'], '%Y-%m-%dT%H:%M:%S.%fZ')
         log(f"Rate Limit hit when getting comments for {toot_url}. Waiting to retry at {resp.headers['x-ratelimit-reset']}")
-=======
     elif resp.status_code == 429:
         reset = datetime.strptime(resp.headers['x-ratelimit-reset'],
             '%Y-%m-%dT%H:%M:%S.%fZ')
         log(f"Rate Limit hit when getting comments for {toot_url}. Waiting to retry at \
 {resp.headers['x-ratelimit-reset']}")
->>>>>>> 4a270c59
         time.sleep((reset - datetime.now()).total_seconds() + 1)
         return get_comments_urls(server, post_id, toot_url)
 
@@ -851,17 +842,14 @@
             "Make sure you have the read:search scope enabled for your access token."
         )
         return False
-<<<<<<< HEAD
     elif resp.status_code == Response.TOO_MANY_REQUESTS:
         reset = datetime.strptime(resp.headers['x-ratelimit-reset'], '%Y-%m-%dT%H:%M:%S.%fZ')
         log(f"Rate Limit hit when adding url {search_url}. Waiting to retry at {resp.headers['x-ratelimit-reset']}")
-=======
     elif resp.status_code == 429:
         reset = datetime.strptime(resp.headers['x-ratelimit-reset'],
             '%Y-%m-%dT%H:%M:%S.%fZ')
         log(f"Rate Limit hit when adding url {search_url}. Waiting to retry at \
 {resp.headers['x-ratelimit-reset']}")
->>>>>>> 4a270c59
         time.sleep((reset - datetime.now()).total_seconds() + 1)
         return add_context_url(url, server, access_token)
     else:
