#!/usr/bin/env python3

from datetime import datetime, timedelta
import string
from dateutil import parser
import itertools
import json
import os
import re
import sys
import requests
import time
import argparse
import uuid

argparser=argparse.ArgumentParser()

argparser.add_argument('-c','--config', required=False, type=str, help='Optionally provide a path to a JSON file containing configuration options. If not provided, options must be supplied using command line flags.')
argparser.add_argument('--server', required=False, help="Required: The name of your server (e.g. `mstdn.thms.uk`)")
argparser.add_argument('--access-token', action="append", required=False, help="Required: The access token can be generated at https://<server>/settings/applications, and must have read:search, read:statuses and admin:read:accounts scopes. You can supply this multiple times, if you want tun run it for multiple users.")
argparser.add_argument('--reply-interval-in-hours', required = False, type=int, default=0, help="Fetch remote replies to posts that have received replies from users on your own instance in this period")
argparser.add_argument('--home-timeline-length', required = False, type=int, default=0, help="Look for replies to posts in the API-Key owner's home timeline, up to this many posts")
argparser.add_argument('--user', required = False, default='', help="Use together with --max-followings or --max-followers to tell us which user's followings/followers we should backfill")
argparser.add_argument('--max-followings', required = False, type=int, default=0, help="Backfill posts for new accounts followed by --user. We'll backfill at most this many followings' posts")
argparser.add_argument('--max-followers', required = False, type=int, default=0, help="Backfill posts for new accounts following --user. We'll backfill at most this many followers' posts")
argparser.add_argument('--max-follow-requests', required = False, type=int, default=0, help="Backfill posts of the API key owners pending follow requests. We'll backfill at most this many requester's posts")
argparser.add_argument('--max-bookmarks', required = False, type=int, default=0, help="Fetch remote replies to the API key owners Bookmarks. We'll fetch replies to at most this many bookmarks")
argparser.add_argument('--max-favourites', required = False, type=int, default=0, help="Fetch remote replies to the API key owners Favourites. We'll fetch replies to at most this many favourites")
argparser.add_argument('--from-notifications', required = False, type=int, default=0, help="Backfill accounts of anyone appearing in your notifications, during the last hours")
argparser.add_argument('--remember-users-for-hours', required=False, type=int, default=24*7, help="How long to remember users that you aren't following for, before trying to backfill them again.")
argparser.add_argument('--http-timeout', required = False, type=int, default=5, help="The timeout for any HTTP requests to your own, or other instances.")
argparser.add_argument('--backfill-with-context', required = False, type=int, default=1, help="If enabled, we'll fetch remote replies when backfilling profiles. Set to `0` to disable.")
argparser.add_argument('--backfill-mentioned-users', required = False, type=int, default=1, help="If enabled, we'll backfill any mentioned users when fetching remote replies to timeline posts. Set to `0` to disable.")
argparser.add_argument('--lock-hours', required = False, type=int, default=24, help="The lock timeout in hours.")
argparser.add_argument('--lock-file', required = False, default=None, help="Location of the lock file")
argparser.add_argument('--state-dir', required = False, default="artifacts", help="Directory to store persistent files and possibly lock file")
argparser.add_argument('--on-done', required = False, default=None, help="Provide a url that will be pinged when processing has completed. You can use this for 'dead man switch' monitoring of your task")
argparser.add_argument('--on-start', required = False, default=None, help="Provide a url that will be pinged when processing is starting. You can use this for 'dead man switch' monitoring of your task")
argparser.add_argument('--on-fail', required = False, default=None, help="Provide a url that will be pinged when processing has failed. You can use this for 'dead man switch' monitoring of your task")

def get_notification_users(server, access_token, known_users, max_age):
    since = datetime.now(datetime.now().astimezone().tzinfo) - timedelta(hours=max_age)
    notifications = get_paginated_mastodon(f"https://{server}/api/v1/notifications", since, headers={
        "Authorization": f"Bearer {access_token}",
    })
    notification_users = []
    for notification in notifications:
        notificationDate = parser.parse(notification['created_at'])
        if(notificationDate >= since and notification['account'] not in notification_users):
            notification_users.append(notification['account'])

    new_notification_users = filter_known_users(notification_users, known_users)

    log(f"Found {len(notification_users)} users in notifications, {len(new_notification_users)} of which are new")

    return new_notification_users

def get_bookmarks(server, access_token, max):
    return get_paginated_mastodon(f"https://{server}/api/v1/bookmarks", max, {
        "Authorization": f"Bearer {access_token}",
    })

def get_favourites(server, access_token, max):
    return get_paginated_mastodon(f"https://{server}/api/v1/favourites", max, {
        "Authorization": f"Bearer {access_token}",
    })

def add_user_posts(server, access_token, followings, know_followings, all_known_users, seen_urls):
    for user in followings:
        if user['acct'] not in all_known_users and not user['url'].startswith(f"https://{server}/"):
            posts = get_user_posts(user, know_followings, server)

            if(posts != None):
                count = 0
                failed = 0
                for post in posts:
                    if post['reblog'] == None and post['url'] != None and post['url'] not in seen_urls:
                        added = add_post_with_context(post, server, access_token, seen_urls)
                        if added is True:
                            seen_urls.add(post['url'])
                            count += 1
                        else:
                            failed += 1
                log(f"Added {count} posts for user {user['acct']} with {failed} errors")
                if failed == 0:
                    know_followings.add(user['acct'])
                    all_known_users.add(user['acct'])

def add_post_with_context(post, server, access_token, seen_urls):
    added = add_context_url(post['url'], server, access_token)
    if added is True:
        seen_urls.add(post['url'])
        if (post['replies_count'] or post['in_reply_to_id']) and arguments.backfill_with_context > 0:
            parsed_urls = {}
            parsed = parse_url(post['url'], parsed_urls)
            if parsed == None:
                return True
            known_context_urls = get_all_known_context_urls(server, [post],parsed_urls)
            add_context_urls(server, access_token, known_context_urls, seen_urls)
        return True
    
    return False

def get_user_posts(user, know_followings, server):
    parsed_url = parse_user_url(user['url'])

    if parsed_url == None:
        # We are adding it as 'known' anyway, because we won't be able to fix this.
        know_followings.add(user['acct'])
        return None
    
    if(parsed_url[0] == server):
        log(f"{user['acct']} is a local user. Skip")
        know_followings.add(user['acct'])
        return None
    
    try:
        user_id = get_user_id(parsed_url[0], parsed_url[1])
    except Exception as ex:
        log(f"Error getting user ID for user {user['acct']}: {ex}")
        return None
    
    try:
        url = f"https://{parsed_url[0]}/api/v1/accounts/{user_id}/statuses?limit=40"
        response = get(url)

        if(response.status_code == 200):
            return response.json()
        elif response.status_code == 404:
            raise Exception(
                f"User {user['acct']} was not found on server {parsed_url[0]}"
            )
        else:
            raise Exception(
                f"Error getting URL {url}. Status code: {response.status_code}"
            )
    except Exception as ex:
        log(f"Error getting posts for user {user['acct']}: {ex}")
        return None
    
def get_new_follow_requests(server, access_token, max, known_followings):
    """Get any new follow requests for the specified user, up to the max number provided"""

    follow_requests = get_paginated_mastodon(f"https://{server}/api/v1/follow_requests", max, {
        "Authorization": f"Bearer {access_token}",
    })

    # Remove any we already know about    
    new_follow_requests = filter_known_users(follow_requests, known_followings)
    
    log(f"Got {len(follow_requests)} follow_requests, {len(new_follow_requests)} of which are new")
        
    return new_follow_requests

def filter_known_users(users, known_users):
    return list(filter(
        lambda user: user['acct'] not in known_users,
        users
    ))

def get_new_followers(server, user_id, max, known_followers):
    """Get any new followings for the specified user, up to the max number provided"""
    followers = get_paginated_mastodon(f"https://{server}/api/v1/accounts/{user_id}/followers", max)

    # Remove any we already know about    
    new_followers = filter_known_users(followers, known_followers)
    
    log(f"Got {len(followers)} followers, {len(new_followers)} of which are new")
        
    return new_followers

def get_new_followings(server, user_id, max, known_followings):
    """Get any new followings for the specified user, up to the max number provided"""
    following = get_paginated_mastodon(f"https://{server}/api/v1/accounts/{user_id}/following", max)

    # Remove any we already know about    
    new_followings = filter_known_users(following, known_followings)
    
    log(f"Got {len(following)} followings, {len(new_followings)} of which are new")
        
    return new_followings
    

def get_user_id(server, user = None, access_token = None):
    """Get the user id from the server, using a username"""

    headers = {}

    if user != None and user != '':
        url = f"https://{server}/api/v1/accounts/lookup?acct={user}"
    elif access_token != None:
        url = f"https://{server}/api/v1/accounts/verify_credentials"
        headers = {
            "Authorization": f"Bearer {access_token}",
        }
    else:
        raise Exception('You must supply either a user name or an access token, to get an user ID')
    
    response = get(url, headers=headers)

    if response.status_code == 200:
        return response.json()['id'] 
    elif response.status_code == 404:
        raise Exception(
            f"User {user} was not found on server {server}."
        )
    else:
        raise Exception(
            f"Error getting URL {url}. Status code: {response.status_code}"
        )


def get_timeline(server, access_token, max):
    """Get all post in the user's home timeline"""

    url = f"https://{server}/api/v1/timelines/home"

    try:
    
        response = get_toots(url, access_token)

        if response.status_code == 200:
            toots = response.json()
        elif response.status_code == 401:
            raise Exception(
                f"Error getting URL {url}. Status code: {response.status_code}. "
                "Ensure your access token is correct"
            )
        elif response.status_code == 403:
            raise Exception(
                f"Error getting URL {url}. Status code: {response.status_code}. "
                "Make sure you have the read:statuses scope enabled for your access token."
            )
        else:
            raise Exception(
                f"Error getting URL {url}. Status code: {response.status_code}"
            )

        # Paginate as needed
        while len(toots) < max and 'next' in response.links:
            response = get_toots(response.links['next']['url'], access_token)
            toots = toots + response.json()
    except Exception as ex:
        log(f"Error getting timeline toots: {ex}")
        raise

    log(f"Found {len(toots)} toots in timeline")

    return toots
    
def get_toots(url, access_token):
    response = get( url, headers={
        "Authorization": f"Bearer {access_token}",
    })

    if response.status_code == 200:
        return response
    elif response.status_code == 401:
        raise Exception(
            f"Error getting URL {url}. Status code: {response.status_code}. "
            "It looks like your access token is incorrect."
        )
    elif response.status_code == 403:
        raise Exception(
            f"Error getting URL {url}. Status code: {response.status_code}. "
            "Make sure you have the read:statuses scope enabled for your access token."
        )
    else:
        raise Exception(
            f"Error getting URL {url}. Status code: {response.status_code}"
        )
    
def get_active_user_ids(server, access_token, reply_interval_hours):
    """get all user IDs on the server that have posted a toot in the given
       time interval"""
    since = datetime.now() - timedelta(days=reply_interval_hours / 24 + 1)
    url = f"https://{server}/api/v1/admin/accounts"
    resp = get(url, headers={
        "Authorization": f"Bearer {access_token}",
    })
    if resp.status_code == 200:
        for user in resp.json():
            last_status_at = user["account"]["last_status_at"]
            if last_status_at is not None:
                last_active = datetime.strptime(last_status_at, "%Y-%m-%d")
                if last_active > since:
                    log(f"Found active user: {user['username']}")
                    yield user["id"]
    elif resp.status_code == 401:
        raise Exception(
            f"Error getting user IDs on server {server}. Status code: {resp.status_code}. "
            "Ensure your access token is correct"
        )
    elif resp.status_code == 403:
        raise Exception(
            f"Error getting user IDs on server {server}. Status code: {resp.status_code}. "
            "Make sure you have the admin:read:accounts scope enabled for your access token."
        )
    else:
        raise Exception(
            f"Error getting user IDs on server {server}. Status code: {resp.status_code}"
        )


def get_all_reply_toots(
    server, user_ids, access_token, seen_urls, reply_interval_hours
):
    """get all replies to other users by the given users in the last day"""
    replies_since = datetime.now() - timedelta(hours=reply_interval_hours)
    reply_toots = list(
        itertools.chain.from_iterable(
            get_reply_toots(
                user_id, server, access_token, seen_urls, replies_since
            )
            for user_id in user_ids
        )
    )
    log(f"Found {len(reply_toots)} reply toots")
    return reply_toots


def get_reply_toots(user_id, server, access_token, seen_urls, reply_since):
    """get replies by the user to other users since the given date"""
    url = f"https://{server}/api/v1/accounts/{user_id}/statuses?exclude_replies=false&limit=40"

    try:
        resp = get(url, headers={
            "Authorization": f"Bearer {access_token}",
        })
    except Exception as ex:
        log(
            f"Error getting replies for user {user_id} on server {server}: {ex}"
        )
        return []

    if resp.status_code == 200:
        toots = [
            toot
            for toot in resp.json()
            if toot["in_reply_to_id"] is not None
            and toot["url"] not in seen_urls
            and datetime.strptime(toot["created_at"], "%Y-%m-%dT%H:%M:%S.%fZ")
            > reply_since
        ]
        for toot in toots:
            log(f"Found reply toot: {toot['url']}")
        return toots
    elif resp.status_code == 403:
        raise Exception(
            f"Error getting replies for user {user_id} on server {server}. Status code: {resp.status_code}. "
            "Make sure you have the read:statuses scope enabled for your access token."
        )

    raise Exception(
        f"Error getting replies for user {user_id} on server {server}. Status code: {resp.status_code}"
    )


<<<<<<< HEAD
def get_all_known_context_urls(server, reply_toots, parsed_urls):
    known_context_urls = set()
    
    for toot in reply_toots:
        if toot_has_parseable_url(toot, parsed_urls):
            url = toot["url"] if toot["reblog"] is None else toot["reblog"]["url"]
            parsed_url = parse_url(url, parsed_urls)
            context = get_toot_context(parsed_url[0], parsed_url[1], url)
            known_context_urls.update(context) # type: ignore
    
    known_context_urls = set(filter(lambda url: not url.startswith(f"https://{server}/"), known_context_urls))
=======
def get_all_known_context_urls(server, reply_toots,parsed_urls):
    """get the context toots of the given toots from their original server"""
    known_context_urls = set(
        filter(
            lambda url: not url.startswith(f"https://{server}/"),
            itertools.chain.from_iterable(
                get_toot_context(*parse_url(toot["url"] if toot["reblog"] is None else toot["reblog"]["url"],parsed_urls), toot["url"])
                for toot in filter(
                    lambda toot: toot_has_parseable_url(toot,parsed_urls),
                    reply_toots
                )            
            ),
        )
    )
>>>>>>> 6434315a
    log(f"Found {len(known_context_urls)} known context toots")
    return known_context_urls


def toot_has_parseable_url(toot,parsed_urls):
    parsed = parse_url(toot["url"] if toot["reblog"] is None else toot["reblog"]["url"],parsed_urls)
    if(parsed is None) :
        return False
    return True
                

def get_all_replied_toot_server_ids(
    server, reply_toots, replied_toot_server_ids, parsed_urls
):
    """get the server and ID of the toots the given toots replied to"""
    return filter(
        lambda x: x is not None,
        (
            get_replied_toot_server_id(server, toot, replied_toot_server_ids, parsed_urls)
            for toot in reply_toots
        ),
    )


def get_replied_toot_server_id(server, toot, replied_toot_server_ids,parsed_urls):
    """get the server and ID of the toot the given toot replied to"""
    in_reply_to_id = toot["in_reply_to_id"]
    in_reply_to_account_id = toot["in_reply_to_account_id"]
    mentions = [
        mention
        for mention in toot["mentions"]
        if mention["id"] == in_reply_to_account_id
    ]
    if len(mentions) == 0:
        return None

    mention = mentions[0]

    o_url = f"https://{server}/@{mention['acct']}/{in_reply_to_id}"
    if o_url in replied_toot_server_ids:
        return replied_toot_server_ids[o_url]

    url = get_redirect_url(o_url)

    if url is None:
        return None

    match = parse_url(url,parsed_urls)
    if match is not None:
        replied_toot_server_ids[o_url] = (url, match)
        return (url, match)

    log(f"Error parsing toot URL {url}")
    replied_toot_server_ids[o_url] = None
    return None

def parse_user_url(url):
    match = parse_mastodon_profile_url(url)
    if match is not None:
        return match
    
    match = parse_pleroma_profile_url(url)
    if match is not None:
        return match

    match = parse_pixelfed_profile_url(url)
    if match is not None:
        return match

    match = parse_lemmy_profile_url(url)
    if match is not None:
        return match

    log(f"Error parsing Profile URL {url}")
    
    return None

def parse_url(url, parsed_urls):
    if url not in parsed_urls:
        match = parse_mastodon_url(url)
        if match is not None:
            parsed_urls[url] = match
    
    if url not in parsed_urls:
        match = parse_pleroma_url(url)
        if match is not None:
            parsed_urls[url] = match

    if url not in parsed_urls:
        match = parse_pixelfed_url(url)
        if match is not None:
            parsed_urls[url] = match

    if url not in parsed_urls:
        match = parse_lemmy_url(url)
        if match is not None:
            parsed_urls[url] = match

    if url not in parsed_urls:
        log(f"Error parsing toot URL {url}")
        parsed_urls[url] = None
    
    return parsed_urls[url]

def parse_mastodon_profile_url(url):
    """parse a Mastodon Profile URL and return the server and username"""
    match = re.match(
        r"https://(?P<server>.*)/@(?P<username>.*)", url
    )
    if match is not None:
        return (match.group("server"), match.group("username"))
    return None

def parse_mastodon_url(url):
    """parse a Mastodon URL and return the server and ID"""
    match = re.match(
        r"https://(?P<server>.*)/@(?P<username>.*)/(?P<toot_id>.*)", url
    )
    if match is not None:
        return (match.group("server"), match.group("toot_id"))
    return None


def parse_pleroma_url(url):
    """parse a Pleroma URL and return the server and ID"""
    match = re.match(r"https://(?P<server>.*)/objects/(?P<toot_id>.*)", url)
    if match is not None:
        server = match.group("server")
        url = get_redirect_url(url)
        if url is None:
            return None
        
        match = re.match(r"/notice/(?P<toot_id>.*)", url)
        if match is not None:
            return (server, match.group("toot_id"))
        return None
    return None

def parse_pleroma_profile_url(url):
    """parse a Pleroma Profile URL and return the server and username"""
    match = re.match(r"https://(?P<server>.*)/users/(?P<username>.*)", url)
    if match is not None:
        return (match.group("server"), match.group("username"))
    return None

def parse_pixelfed_url(url):
    """parse a Pixelfed URL and return the server and ID"""
    match = re.match(
        r"https://(?P<server>.*)/p/(?P<username>.*)/(?P<toot_id>.*)", url
    )
    if match is not None:
        return (match.group("server"), match.group("toot_id"))
    return None

def parse_pixelfed_profile_url(url):
    """parse a Pixelfed Profile URL and return the server and username"""
    match = re.match(r"https://(?P<server>.*)/(?P<username>.*)", url)
    if match is not None:
        return (match.group("server"), match.group("username"))
    return None

def parse_lemmy_url(url):
    """parse a Lemmy URL and return the server, and ID"""
    match = re.match(
        r"https://(?P<server>[^/]+)/comment/(?P<toot_id>[^/]+)", url
    )
    if match is None:
        match = re.match(
            r"https://(?P<server>[^/]+)/post/(?P<toot_id>[^/]+)", url
        )
    if match is not None:
        return (match.group("server"), match.group("toot_id"))
    return None

def parse_lemmy_profile_url(url):
    """parse a Lemmy Profile URL and return the server and username"""
    match = re.match(r"https://(?P<server>[^/]+)/u/(?P<username>[^/]+)", url)
    if match is not None:
        return (match.group("server"), match.group("username"))
    return None

def get_redirect_url(url):
    """get the URL given URL redirects to"""
    try:
        resp = requests.head(url, allow_redirects=False, timeout=5,headers={
            'User-Agent': 'FediFetcher (https://go.thms.uk/mgr)'
        })
    except Exception as ex:
        log(f"Error getting redirect URL for URL {url}. Exception: {ex}")
        return None

    if resp.status_code == 200:
        return url
    elif resp.status_code == 302:
        redirect_url = resp.headers["Location"]
        log(f"Discovered redirect for URL {url}")
        return redirect_url
    else:
        log(
            f"Error getting redirect URL for URL {url}. Status code: {resp.status_code}"
        )
        return None


def get_all_context_urls(server, replied_toot_ids):
    """get the URLs of the context toots of the given toots"""
    return filter(
        lambda url: not url.startswith(f"https://{server}/"),
        itertools.chain.from_iterable(
            get_toot_context(server, toot_id, url)
            for (url, (server, toot_id)) in replied_toot_ids
        ),
    )


def get_toot_context(server, toot_id, toot_url):
<<<<<<< HEAD
=======
    if server or toot_id or toot_url is None:
        log(f"Error getting context for toot {toot_url} on server {server} for toot id {toot_id}")
        return []
>>>>>>> 6434315a
    """get the URLs of the context toots of the given toot"""
    if toot_url.find("/comment/") != -1:
        return get_comment_context(server, toot_id, toot_url)
    if toot_url.find("/post/") != -1:
        return get_comments_urls(server, toot_id, toot_url)
    url = f"https://{server}/api/v1/statuses/{toot_id}/context"
    try:
        resp = get(url)
    except Exception as ex:
        log(f"Error getting context for toot {toot_url}. Exception: {ex}")
        return []

    if resp.status_code == 200:
        try:
            res = resp.json()
            log(f"Got context for toot {toot_url}")
            return (toot["url"] for toot in (res["ancestors"] + res["descendants"]))
        except Exception as ex:
            log(f"Error parsing context for toot {toot_url}. Exception: {ex}")
        return []
    elif resp.status_code == 429:
        reset = datetime.strptime(resp.headers['x-ratelimit-reset'], '%Y-%m-%dT%H:%M:%S.%fZ')
        log(f"Rate Limit hit when getting context for {toot_url}. Waiting to retry at {resp.headers['x-ratelimit-reset']}")
        time.sleep((reset - datetime.now()).total_seconds() + 1)
        return get_toot_context(server, toot_id, toot_url)

    log(
        f"Error getting context for toot {toot_url}. Status code: {resp.status_code}"
    )
    return []

def get_comment_context(server, toot_id, toot_url):
    """get the URLs of the context toots of the given toot"""
    comment = f"https://{server}/api/v3/comment?id={toot_id}"
    try:
        resp = get(comment)
    except Exception as ex:
        log(f"Error getting comment {toot_id} from {toot_url}. Exception: {ex}")
        return []
    
    if resp.status_code == 200:
        try:
            res = resp.json()
            post_id = res['comment_view']['comment']['post_id']
            log(f"Got parent post ID {post_id} for comment {toot_url}")
            return get_comments_urls(server, post_id, toot_url)
        except Exception as ex:
            log(f"Error parsing context for comment {toot_url}. Exception: {ex}")
        return []
    elif resp.status_code == 429:
        reset = datetime.strptime(resp.headers['x-ratelimit-reset'], '%Y-%m-%dT%H:%M:%S.%fZ')
        log(f"Rate Limit hit when getting context for {toot_url}. Waiting to retry at {resp.headers['x-ratelimit-reset']}")
        time.sleep((reset - datetime.now()).total_seconds() + 1)
        return get_comment_context(server, toot_id, toot_url)

def get_comments_urls(server, post_id, toot_url):
    """get the URLs of the comments of the given post"""
    url = f"https://{server}/api/v3/comment/list?post_id={post_id}"
    try:
        resp = get(url)
    except Exception as ex:
        log(f"Error getting comments for post {post_id} from {toot_url}. Exception: {ex}")
        return []

    if resp.status_code == 200:
        try:
            res = resp.json()
            list_of_urls = [comment_info['comment']['ap_id'] for comment_info in res['comments']]
            log(f"Got {len(list_of_urls)} comments for post {toot_url}")
            return list_of_urls
        except Exception as ex:
            log(f"Error parsing comments for post {toot_url}. Exception: {ex}")
        return []
    elif resp.status_code == 429:
        reset = datetime.strptime(resp.headers['x-ratelimit-reset'], '%Y-%m-%dT%H:%M:%S.%fZ')
        log(f"Rate Limit hit when getting comments for {toot_url}. Waiting to retry at {resp.headers['x-ratelimit-reset']}")
        time.sleep((reset - datetime.now()).total_seconds() + 1)
        return get_comments_urls(server, post_id, toot_url)

    log(
        f"Error getting comments for post {toot_url}. Status code: {resp.status_code}"
    )
    return []

def add_context_urls(server, access_token, context_urls, seen_urls):
    """add the given toot URLs to the server"""
    count = 0
    failed = 0
    for url in context_urls:
        if url not in seen_urls:
            added = add_context_url(url, server, access_token)
            if added is True:
                seen_urls.add(url)
                count += 1
            else:
                failed += 1

    log(f"Added {count} new context toots (with {failed} failures)")


def add_context_url(url, server, access_token):
    """add the given toot URL to the server"""
    search_url = f"https://{server}/api/v2/search?q={url}&resolve=true&limit=1"

    try:
        resp = get(search_url, headers={
            "Authorization": f"Bearer {access_token}",
        })
    except Exception as ex:
        log(
            f"Error adding url {search_url} to server {server}. Exception: {ex}"
        )
        return False

    if resp.status_code == 200:
        log(f"Added context url {url}")
        return True
    elif resp.status_code == 403:
        log(
            f"Error adding url {search_url} to server {server}. Status code: {resp.status_code}. "
            "Make sure you have the read:search scope enabled for your access token."
        )
        return False
    elif resp.status_code == 429:
        reset = datetime.strptime(resp.headers['x-ratelimit-reset'], '%Y-%m-%dT%H:%M:%S.%fZ')
        log(f"Rate Limit hit when adding url {search_url}. Waiting to retry at {resp.headers['x-ratelimit-reset']}")
        time.sleep((reset - datetime.now()).total_seconds() + 1)
        return add_context_url(url, server, access_token)
    else:
        log(
            f"Error adding url {search_url} to server {server}. Status code: {resp.status_code}"
        )
        return False
    
def get_paginated_mastodon(url, max, headers = {}, timeout = 0, max_tries = 5):
    """Make a paginated request to mastodon"""
    if(isinstance(max, int)):
        furl = f"{url}?limit={max}"
    else:
        furl = url

    response = get(furl, headers, timeout, max_tries)

    if response.status_code != 200:
        if response.status_code == 401:
            raise Exception(
                f"Error getting URL {url}. Status code: {response.status_code}. "
                "Ensure your access token is correct"
            )
        elif response.status_code == 403:
            raise Exception(
                f"Error getting URL {url}. Status code: {response.status_code}. "
                "Make sure you have the correct scopes enabled for your access token."
            )
        else:
            raise Exception(
                f"Error getting URL {url}. Status code: {response.status_code}"
            )

    result = response.json()

    if(isinstance(max, int)):
        while len(result) < max and 'next' in response.links:
            response = get(response.links['next']['url'], headers, timeout, max_tries)
            result = result + response.json()
    else:
        while parser.parse(result[-1]['created_at']) >= max and 'next' in response.links:
            response = get(response.links['next']['url'], headers, timeout, max_tries)
            result = result + response.json()
    
    return result


def get(url, headers = {}, timeout = 0, max_tries = 5):
    """A simple wrapper to make a get request while providing our user agent, and respecting rate limits"""
    h = headers.copy()
    if 'User-Agent' not in h:
        h['User-Agent'] = 'FediFetcher (https://go.thms.uk/mgr)'

    if timeout == 0:
        timeout = arguments.http_timeout
        
    response = requests.get( url, headers= h, timeout=timeout)
    if response.status_code == 429:
        if max_tries > 0:
            reset = parser.parse(response.headers['x-ratelimit-reset'])
            now = datetime.now(datetime.now().astimezone().tzinfo)
            wait = (reset - now).total_seconds() + 1
            log(f"Rate Limit hit requesting {url}. Waiting {wait} sec to retry at {response.headers['x-ratelimit-reset']}")
            time.sleep(wait)
            return get(url, headers, timeout, max_tries - 1)
        
        raise Exception(f"Maximum number of retries exceeded for rate limited request {url}")
    return response

def log(text):
    print(f"{datetime.now()} {datetime.now().astimezone().tzinfo}: {text}")

class OrderedSet:
    """An ordered set implementation over a dict"""

    def __init__(self, iterable):
        self._dict = {}
        if isinstance(iterable, dict):
            for item in iterable:
                if isinstance(iterable[item], str):
                    self.add(item, parser.parse(iterable[item]))
                else:
                    self.add(item, iterable[item])
        else:
            for item in iterable:
                self.add(item)

    def add(self, item, time = None):
        if item not in self._dict:
            if(time == None):
                self._dict[item] = datetime.now(datetime.now().astimezone().tzinfo)
            else:
                self._dict[item] = time

    def pop(self, item):
        self._dict.pop(item)
    
    def get(self, item):
        return self._dict[item]

    def update(self, iterable):
        for item in iterable:
            self.add(item)

    def __contains__(self, item):
        return item in self._dict

    def __iter__(self):
        return iter(self._dict)

    def __len__(self):
        return len(self._dict)
    
    def toJSON(self):
        return json.dump(self._dict, f, default=str)


if __name__ == "__main__":
    start = datetime.now()

    log(f"Starting FediFetcher")

    arguments = argparser.parse_args()

    if(arguments.config != None):
        if os.path.exists(arguments.config):
            with open(arguments.config, "r", encoding="utf-8") as f:
                config = json.load(f)

            for key in config:
                setattr(arguments, key.lower().replace('-','_'), config[key])

        else:
            log(f"Config file {arguments.config} doesn't exist")
            sys.exit(1)

    if(arguments.server == None or arguments.access_token == None):
        log("You must supply at least a server name and an access token")
        sys.exit(1)

    # in case someone provided the server name as url instead, 
    setattr(arguments, 'server', re.sub(r"^(https://)?([^/]*)/?$", "\\2", arguments.server))
        

    runId = uuid.uuid4()

    if(arguments.on_start != None and arguments.on_start != ''):
        try:
            get(f"{arguments.on_start}?rid={runId}")
        except Exception as ex:
            log(f"Error getting callback url: {ex}")

    if arguments.lock_file is None:
        arguments.lock_file = os.path.join(arguments.state_dir, 'lock.lock')
    LOCK_FILE = arguments.lock_file

    if( os.path.exists(LOCK_FILE)):
        log(f"Lock file exists at {LOCK_FILE}")

        try:
            with open(LOCK_FILE, "r", encoding="utf-8") as f:
                lock_time = parser.parse(f.read())

            if (datetime.now() - lock_time).total_seconds() >= arguments.lock_hours * 60 * 60: 
                os.remove(LOCK_FILE)
                log(f"Lock file has expired. Removed lock file.")
            else:
                log(f"Lock file age is {datetime.now() - lock_time} - below --lock-hours={arguments.lock_hours} provided.")
                if(arguments.on_fail != None and arguments.on_fail != ''):
                    try:
                        get(f"{arguments.on_fail}?rid={runId}")
                    except Exception as ex:
                        log(f"Error getting callback url: {ex}")
                sys.exit(1)

        except Exception:
            log(f"Cannot read logfile age - aborting.")
            if(arguments.on_fail != None and arguments.on_fail != ''):
                try:
                    get(f"{arguments.on_fail}?rid={runId}")
                except Exception as ex:
                    log(f"Error getting callback url: {ex}")
            sys.exit(1)

    with open(LOCK_FILE, "w", encoding="utf-8") as f:
        f.write(f"{datetime.now()}")

    try:

        SEEN_URLS_FILE = os.path.join(arguments.state_dir, "seen_urls")
        REPLIED_TOOT_SERVER_IDS_FILE = os.path.join(arguments.state_dir, "replied_toot_server_ids")
        KNOWN_FOLLOWINGS_FILE = os.path.join(arguments.state_dir, "known_followings")
        RECENTLY_CHECKED_USERS_FILE = os.path.join(arguments.state_dir, "recently_checked_users")


        seen_urls = OrderedSet([])
        if os.path.exists(SEEN_URLS_FILE):
            with open(SEEN_URLS_FILE, "r", encoding="utf-8") as f:
                seen_urls = OrderedSet(f.read().splitlines())

        replied_toot_server_ids = {}
        if os.path.exists(REPLIED_TOOT_SERVER_IDS_FILE):
            with open(REPLIED_TOOT_SERVER_IDS_FILE, "r", encoding="utf-8") as f:
                replied_toot_server_ids = json.load(f)

        known_followings = OrderedSet([])
        if os.path.exists(KNOWN_FOLLOWINGS_FILE):
            with open(KNOWN_FOLLOWINGS_FILE, "r", encoding="utf-8") as f:
                known_followings = OrderedSet(f.read().splitlines())

        recently_checked_users = OrderedSet({})
        if os.path.exists(RECENTLY_CHECKED_USERS_FILE):
            with open(RECENTLY_CHECKED_USERS_FILE, "r", encoding="utf-8") as f:
                recently_checked_users = OrderedSet(json.load(f))

        # Remove any users whose last check is too long in the past from the list
        for user in list(recently_checked_users):
            lastCheck = recently_checked_users.get(user)
            userAge = datetime.now(lastCheck.tzinfo) - lastCheck
            if(userAge.total_seconds() > arguments.remember_users_for_hours * 60 * 60):
                recently_checked_users.pop(user)    

        parsed_urls = {}

        all_known_users = OrderedSet(list(known_followings) + list(recently_checked_users))

        if(isinstance(arguments.access_token, str)):
            setattr(arguments, 'access_token', [arguments.access_token])

        for token in arguments.access_token:

            if arguments.reply_interval_in_hours > 0:
                """pull the context toots of toots user replied to, from their
                original server, and add them to the local server."""
                user_ids = get_active_user_ids(arguments.server, token, arguments.reply_interval_in_hours)
                reply_toots = get_all_reply_toots(
                    arguments.server, user_ids, token, seen_urls, arguments.reply_interval_in_hours
                )
                known_context_urls = get_all_known_context_urls(arguments.server, reply_toots,parsed_urls)
                seen_urls.update(known_context_urls)
                replied_toot_ids = get_all_replied_toot_server_ids(
                    arguments.server, reply_toots, replied_toot_server_ids, parsed_urls
                )
                context_urls = get_all_context_urls(arguments.server, replied_toot_ids)
                add_context_urls(arguments.server, token, context_urls, seen_urls)


            if arguments.home_timeline_length > 0:
                """Do the same with any toots on the key owner's home timeline """
                timeline_toots = get_timeline(arguments.server, token, arguments.home_timeline_length)
                known_context_urls = get_all_known_context_urls(arguments.server, timeline_toots,parsed_urls)
                add_context_urls(arguments.server, token, known_context_urls, seen_urls)

                # Backfill any post authors, and any mentioned users
                if arguments.backfill_mentioned_users > 0:
                    mentioned_users = []
                    cut_off = datetime.now(datetime.now().astimezone().tzinfo) - timedelta(minutes=60)
                    for toot in timeline_toots:
                        these_users = []
                        toot_created_at = parser.parse(toot['created_at'])
                        if len(mentioned_users) < 10 or (toot_created_at > cut_off and len(mentioned_users) < 30):
                            these_users.append(toot['account'])
                            if(len(toot['mentions'])):
                                these_users += toot['mentions']
                            if(toot['reblog'] != None):
                                these_users.append(toot['reblog']['account'])
                                if(len(toot['reblog']['mentions'])):
                                    these_users += toot['reblog']['mentions']
                        for user in these_users:
                            if user not in mentioned_users and user['acct'] not in all_known_users:
                                mentioned_users.append(user)

                    add_user_posts(arguments.server, token, filter_known_users(mentioned_users, all_known_users), recently_checked_users, all_known_users, seen_urls)

            if arguments.max_followings > 0:
                log(f"Getting posts from last {arguments.max_followings} followings")
                user_id = get_user_id(arguments.server, arguments.user, token)
                followings = get_new_followings(arguments.server, user_id, arguments.max_followings, all_known_users)
                add_user_posts(arguments.server, token, followings, known_followings, all_known_users, seen_urls)
            
            if arguments.max_followers > 0:
                log(f"Getting posts from last {arguments.max_followers} followers")
                user_id = get_user_id(arguments.server, arguments.user, token)
                followers = get_new_followers(arguments.server, user_id, arguments.max_followers, all_known_users)
                add_user_posts(arguments.server, token, followers, recently_checked_users, all_known_users, seen_urls)

            if arguments.max_follow_requests > 0:
                log(f"Getting posts from last {arguments.max_follow_requests} follow requests")
                follow_requests = get_new_follow_requests(arguments.server, token, arguments.max_follow_requests, all_known_users)
                add_user_posts(arguments.server, token, follow_requests, recently_checked_users, all_known_users, seen_urls)

            if arguments.from_notifications > 0:
                log(f"Getting notifications for last {arguments.from_notifications} hours")
                notification_users = get_notification_users(arguments.server, token, all_known_users, arguments.from_notifications)
                add_user_posts(arguments.server, token, notification_users, recently_checked_users, all_known_users, seen_urls)

            if arguments.max_bookmarks > 0:
                log(f"Pulling replies to the last {arguments.max_bookmarks} bookmarks")
                bookmarks = get_bookmarks(arguments.server, token, arguments.max_bookmarks)
                known_context_urls = get_all_known_context_urls(arguments.server, bookmarks,parsed_urls)
                add_context_urls(arguments.server, token, known_context_urls, seen_urls)

            if arguments.max_favourites > 0:
                log(f"Pulling replies to the last {arguments.max_favourites} favourites")
                favourites = get_favourites(arguments.server, token, arguments.max_favourites)
                known_context_urls = get_all_known_context_urls(arguments.server, favourites,parsed_urls)
                add_context_urls(arguments.server, token, known_context_urls, seen_urls)

        with open(KNOWN_FOLLOWINGS_FILE, "w", encoding="utf-8") as f:
            f.write("\n".join(list(known_followings)[-10000:]))

        with open(SEEN_URLS_FILE, "w", encoding="utf-8") as f:
            f.write("\n".join(list(seen_urls)[-10000:]))

        with open(REPLIED_TOOT_SERVER_IDS_FILE, "w", encoding="utf-8") as f:
            json.dump(dict(list(replied_toot_server_ids.items())[-10000:]), f)

        with open(RECENTLY_CHECKED_USERS_FILE, "w", encoding="utf-8") as f:
            recently_checked_users.toJSON()

        os.remove(LOCK_FILE)

        if(arguments.on_done != None and arguments.on_done != ''):
            try:
                get(f"{arguments.on_done}?rid={runId}")
            except Exception as ex:
                log(f"Error getting callback url: {ex}")

        log(f"Processing finished in {datetime.now() - start}.")

    except Exception as ex:
        os.remove(LOCK_FILE)
        log(f"Job failed after {datetime.now() - start}.")
        if(arguments.on_fail != None and arguments.on_fail != ''):
            try:
                get(f"{arguments.on_fail}?rid={runId}")
            except Exception as ex:
                log(f"Error getting callback url: {ex}")
        raise<|MERGE_RESOLUTION|>--- conflicted
+++ resolved
@@ -356,7 +356,6 @@
     )
 
 
-<<<<<<< HEAD
 def get_all_known_context_urls(server, reply_toots, parsed_urls):
     known_context_urls = set()
     
@@ -368,22 +367,6 @@
             known_context_urls.update(context) # type: ignore
     
     known_context_urls = set(filter(lambda url: not url.startswith(f"https://{server}/"), known_context_urls))
-=======
-def get_all_known_context_urls(server, reply_toots,parsed_urls):
-    """get the context toots of the given toots from their original server"""
-    known_context_urls = set(
-        filter(
-            lambda url: not url.startswith(f"https://{server}/"),
-            itertools.chain.from_iterable(
-                get_toot_context(*parse_url(toot["url"] if toot["reblog"] is None else toot["reblog"]["url"],parsed_urls), toot["url"])
-                for toot in filter(
-                    lambda toot: toot_has_parseable_url(toot,parsed_urls),
-                    reply_toots
-                )            
-            ),
-        )
-    )
->>>>>>> 6434315a
     log(f"Found {len(known_context_urls)} known context toots")
     return known_context_urls
 
@@ -600,12 +583,6 @@
 
 
 def get_toot_context(server, toot_id, toot_url):
-<<<<<<< HEAD
-=======
-    if server or toot_id or toot_url is None:
-        log(f"Error getting context for toot {toot_url} on server {server} for toot id {toot_id}")
-        return []
->>>>>>> 6434315a
     """get the URLs of the context toots of the given toot"""
     if toot_url.find("/comment/") != -1:
         return get_comment_context(server, toot_id, toot_url)
