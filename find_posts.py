#!/usr/bin/env python3

from datetime import datetime, timedelta
from dateutil import parser
import itertools
import json
import os
import re
import sys
import requests
import time
import argparse
import uuid

argparser=argparse.ArgumentParser()

argparser.add_argument('-c','--config', required=False, type=str, help='Optionally \
provide a path to a JSON file containing configuration options. If not provided, \
options must be supplied using command line flags.')
argparser.add_argument('--server', required=False, help="Required: The name of your \
server (e.g. `mstdn.thms.uk`)")
argparser.add_argument('--access-token', action="append", required=False,
help="Required: The access token can be generated at \
https://<server>/settings/applications, and must have read:search, read:statuses and \
admin:read:accounts scopes. You can supply this multiple times, if you want tun run it \
for multiple users.")
argparser.add_argument('--reply-interval-in-hours', required = False, type=int,
default=0, help="Fetch remote replies to posts that have received replies from users \
on your own instance in this period")
argparser.add_argument('--home-timeline-length', required = False, type=int, default=0,
help="Look for replies to posts in the API-Key owner's home timeline, up to this many \
posts")
argparser.add_argument('--user', required = False, default='', help="Use together with \
--max-followings or --max-followers to tell us which user's followings/followers we \
should backfill")
argparser.add_argument('--max-followings', required = False, type=int, default=0,
help="Backfill posts for new accounts followed by --user. We'll backfill at most this \
many followings' posts")
argparser.add_argument('--max-followers', required = False, type=int, default=0,
help="Backfill posts for new accounts following --user. We'll backfill at most this \
many followers' posts")
argparser.add_argument('--max-follow-requests', required = False, type=int, default=0,
help="Backfill posts of the API key owners pending follow requests. We'll backfill at \
most this many requester's posts")
argparser.add_argument('--max-bookmarks', required = False, type=int, default=0,
help="Fetch remote replies to the API key owners Bookmarks. We'll fetch replies to at \
most this many bookmarks")
argparser.add_argument('--max-favourites', required = False, type=int, default=0,
help="Fetch remote replies to the API key owners Favourites. We'll fetch replies to at \
most this many favourites")
argparser.add_argument('--from-notifications', required = False, type=int, default=0,
help="Backfill accounts of anyone appearing in your notifications, during the last \
hours")
argparser.add_argument('--remember-users-for-hours', required=False, type=int,
default=24*7, help="How long to remember users that you aren't following for, before \
trying to backfill them again.")
argparser.add_argument('--http-timeout', required = False, type=int, default=5,
help="The timeout for any HTTP requests to your own, or other instances.")
argparser.add_argument('--backfill-with-context', required = False, type=int, default=1,
help="If enabled, we'll fetch remote replies when backfilling profiles. Set to `0` to \
disable.")
argparser.add_argument('--backfill-mentioned-users', required = False, type=int,
default=1, help="If enabled, we'll backfill any mentioned users when fetching remote \
replies to timeline posts. Set to `0` to disable.")
argparser.add_argument('--lock-hours', required = False, type=int, default=24,
help="The lock timeout in hours.")
argparser.add_argument('--lock-file', required = False, default=None, help="Location \
of the lock file")
argparser.add_argument('--state-dir', required = False, default="artifacts",
help="Directory to store persistent files and possibly lock file")
argparser.add_argument('--on-done', required = False, default=None, help="Provide a \
url that will be pinged when processing has completed. You can use this for 'dead man \
switch' monitoring of your task")
argparser.add_argument('--on-start', required = False, default=None, help="Provide a \
url that will be pinged when processing is starting. You can use this for 'dead man \
switch' monitoring of your task")
argparser.add_argument('--on-fail', required = False, default=None, help="Provide a \
url that will be pinged when processing has failed. You can use this for 'dead man \
switch' monitoring of your task")

class Response:
    OK = 200
    CREATED = 201
    ACCEPTED = 202
    FOUND = 302
    BAD_REQUEST = 400
    UNAUTHORIZED = 401
    FORBIDDEN = 403
    NOT_FOUND = 404
    CONFLICT = 409
    TOO_MANY_REQUESTS = 429
    INTERNAL_SERVER_ERROR = 500

def get_notification_users(server, access_token, known_users, max_age):
    since = datetime.now(datetime.now().astimezone().tzinfo) - timedelta(hours=max_age)
    notifications = get_paginated_mastodon(f"https://{server}/api/v1/notifications",
        since, headers={
        "Authorization": f"Bearer {access_token}",
    })
    notification_users = []
    for notification in notifications:
        notificationDate = parser.parse(notification['created_at'])
        if(notificationDate >= since and notification['account'] not in \
                notification_users):
            notification_users.append(notification['account'])

    new_notification_users = filter_known_users(notification_users, known_users)

    log(f"Found {len(notification_users)} users in notifications, \
        {len(new_notification_users)} of which are new")

    return new_notification_users

def get_bookmarks(server, access_token, max):
    return get_paginated_mastodon(f"https://{server}/api/v1/bookmarks", max, {
        "Authorization": f"Bearer {access_token}",
    })

def get_favourites(server, access_token, max):
    return get_paginated_mastodon(f"https://{server}/api/v1/favourites", max, {
        "Authorization": f"Bearer {access_token}",
    })

def add_user_posts(server, access_token, followings, know_followings, all_known_users,
        seen_urls):
    for user in followings:
        if user['acct'] not in all_known_users and not user['url'].startswith(f"https://{server}/"):
            posts = get_user_posts(user, know_followings, server)

            if(posts is not None):
                count = 0
                failed = 0
                for post in posts:
<<<<<<< HEAD
                    if post.get('reblog') is None and post.get('url') and post.get('url') not in seen_urls:
                        added = add_post_with_context(post, server, access_token, seen_urls)
=======
                    if post.get('reblog') is None and post.get('url') is not None and \
                            post.get('url') not in seen_urls:
                        added = add_post_with_context(
                            post, server, access_token, seen_urls)
>>>>>>> 92fc6843
                        if added is True:
                            seen_urls.add(post['url'])
                            count += 1
                        else:
                            failed += 1
                log(f"Added {count} posts for user {user['acct']} with {failed} errors")
                if failed == 0:
                    know_followings.add(user['acct'])
                    all_known_users.add(user['acct'])

def add_post_with_context(post, server, access_token, seen_urls):
    added = add_context_url(post['url'], server, access_token)
    if added is True:
        seen_urls.add(post['url'])
        if ('replies_count' in post or 'in_reply_to_id' in post) and getattr(
                arguments, 'backfill_with_context', 0) > 0:
            parsed_urls = {}
            parsed = parse_url(post['url'], parsed_urls)
            if parsed is None:
                return True
            known_context_urls = get_all_known_context_urls(server, [post],parsed_urls)
            add_context_urls(server, access_token, known_context_urls, seen_urls)
        return True

    return False

def get_user_posts(user, know_followings, server):
    parsed_url = parse_user_url(user['url'])

    if parsed_url is None:
        # We are adding it as 'known' anyway, because we won't be able to fix this.
        know_followings.add(user['acct'])
        return None

    if(parsed_url[0] == server):
        log(f"{user['acct']} is a local user. Skip")
        know_followings.add(user['acct'])
        return None
    if re.match(r"^https:\/\/[^\/]+\/c\/", user['url']):
        try:
            url = f"https://{parsed_url[0]}/api/v3/post/list?community_name={parsed_url[1]}&sort=New&limit=50"
            response = get(url)

            if(response.status_code == Response.OK):
                posts = [post['post'] for post in response.json()['posts']]
                for post in posts:
                    post['url'] = post['ap_id']
                return posts

        except Exception as ex:
            log(f"Error getting community posts for community {parsed_url[1]}: {ex}")
        return None

    if re.match(r"^https:\/\/[^\/]+\/u\/", user['url']):
        try:
            url = f"https://{parsed_url[0]}/api/v3/user?username={parsed_url[1]}&sort=New&limit=50"
            response = get(url)

            if(response.status_code == Response.OK):
                comments = [post['post'] for post in response.json()['comments']]
                posts = [post['post'] for post in response.json()['posts']]
                all_posts = comments + posts
                for post in all_posts:
                    post['url'] = post['ap_id']
                return all_posts

        except Exception as ex:
            log(f"Error getting user posts for user {parsed_url[1]}: {ex}")
        return None

    try:
        user_id = get_user_id(parsed_url[0], parsed_url[1])
    except Exception as ex:
        log(f"Error getting user ID for user {user['acct']}: {ex}")
        return None

    try:
        url = f"https://{parsed_url[0]}/api/v1/accounts/{user_id}/statuses?limit=40"
        response = get(url)

        if(response.status_code == Response.OK):
            return response.json()
        elif response.status_code == Response.NOT_FOUND:
            raise Exception(
                f"User {user['acct']} was not found on server {parsed_url[0]}"
            )
        else:
            raise Exception(
                f"Error getting URL {url}. Status code: {response.status_code}"
            )
    except Exception as ex:
        log(f"Error getting posts for user {user['acct']}: {ex}")
        return None

def get_new_follow_requests(server, access_token, max, known_followings):
    """Get any new follow requests for the specified user, up to the max number \
        provided"""

    follow_requests = get_paginated_mastodon(f"https://{server}/api/v1/follow_requests",
        max, {
        "Authorization": f"Bearer {access_token}",
    })

    # Remove any we already know about
    new_follow_requests = filter_known_users(follow_requests, known_followings)

    log(f"Got {len(follow_requests)} follow_requests, {len(new_follow_requests)} of \
which are new")

    return new_follow_requests

def filter_known_users(users, known_users):
    return list(filter(
        lambda user: user['acct'] not in known_users,
        users
    ))

def get_new_followers(server, user_id, max, known_followers):
    """Get any new followings for the specified user, up to the max number provided"""
    followers = get_paginated_mastodon(
        f"https://{server}/api/v1/accounts/{user_id}/followers", max)

    # Remove any we already know about
    new_followers = filter_known_users(followers, known_followers)

    log(f"Got {len(followers)} followers, {len(new_followers)} of which are new")

    return new_followers

def get_new_followings(server, user_id, max, known_followings):
    """Get any new followings for the specified user, up to the max number provided"""
    following = get_paginated_mastodon(
        f"https://{server}/api/v1/accounts/{user_id}/following", max)

    # Remove any we already know about
    new_followings = filter_known_users(following, known_followings)

    log(f"Got {len(following)} followings, {len(new_followings)} of which are new")

    return new_followings


def get_user_id(server, user = None, access_token = None):
    """Get the user id from the server, using a username"""

    headers = {}

    if user:
        url = f"https://{server}/api/v1/accounts/lookup?acct={user}"
    elif access_token:
        url = f"https://{server}/api/v1/accounts/verify_credentials"
        headers = {
            "Authorization": f"Bearer {access_token}",
        }
    else:
        raise Exception(
            'You must supply either a user name or an access token, to get an user ID')

    response = get(url, headers=headers)

    if response.status_code == Response.OK:
        return response.json()['id']
    elif response.status_code == Response.NOT_FOUND:
        raise Exception(
            f"User {user} was not found on server {server}."
        )
    else:
        raise Exception(
            f"Error getting URL {url}. Status code: {response.status_code}"
        )


def get_timeline(server, access_token, max):
    """Get all post in the user's home timeline"""

    url = f"https://{server}/api/v1/timelines/home"

    try:

        response = get_toots(url, access_token)

        if response.status_code == Response.OK:
            toots = response.json()
        elif response.status_code == Response.UNAUTHORIZED:
            raise Exception(
                f"Error getting URL {url}. Status code: {response.status_code}. "
                "Ensure your access token is correct"
            )
        elif response.status_code == Response.FORBIDDEN:
            raise Exception(
                f"Error getting URL {url}. Status code: {response.status_code}. "
            "Make sure you have the read:statuses scope enabled for your access token."
            )
        else:
            raise Exception(
                f"Error getting URL {url}. Status code: {response.status_code}"
            )

        # Paginate as needed
        while len(toots) < max and 'next' in response.links:
            response = get_toots(response.links['next']['url'], access_token)
            toots = toots + response.json()
    except Exception as ex:
        log(f"Error getting timeline toots: {ex}")
        raise

    log(f"Found {len(toots)} toots in timeline")

    return toots

def get_toots(url, access_token):
    response = get( url, headers={
        "Authorization": f"Bearer {access_token}",
    })

    if response.status_code == Response.OK:
        return response
    elif response.status_code == Response.UNAUTHORIZED:
        raise Exception(
            f"Error getting URL {url}. Status code: {response.status_code}. "
            "It looks like your access token is incorrect."
        )
    elif response.status_code == Response.FORBIDDEN:
        raise Exception(
            f"Error getting URL {url}. Status code: {response.status_code}. "
            "Make sure you have the read:statuses scope enabled for your access token."
        )
    else:
        raise Exception(
            f"Error getting URL {url}. Status code: {response.status_code}"
        )

def get_active_user_ids(server, access_token, reply_interval_hours):
    """get all user IDs on the server that have posted a toot in the given \
        time interval"""
    since = datetime.now() - timedelta(days=reply_interval_hours / 24 + 1)
    url = f"https://{server}/api/v1/admin/accounts"
    resp = get(url, headers={
        "Authorization": f"Bearer {access_token}",
    })
    if resp.status_code == Response.OK:
        for user in resp.json():
            last_status_at = user["account"]["last_status_at"]
            if last_status_at:
                last_active = datetime.strptime(last_status_at, "%Y-%m-%d")
                if last_active > since:
                    log(f"Found active user: {user['username']}")
                    yield user["id"]
    elif resp.status_code == Response.UNAUTHORIZED:
        raise Exception(
        f"Error getting user IDs on server {server}. Status code: {resp.status_code}. "
        "Ensure your access token is correct"
        )
    elif resp.status_code == Response.FORBIDDEN:
        raise Exception(
        f"Error getting user IDs on server {server}. Status code: {resp.status_code}. "
    "Make sure you have the admin:read:accounts scope enabled for your access token."
        )
    else:
        raise Exception(
        f"Error getting user IDs on server {server}. Status code: {resp.status_code}"
        )


def get_all_reply_toots(
    server, user_ids, access_token, seen_urls, reply_interval_hours
):
    """get all replies to other users by the given users in the last day"""
    replies_since = datetime.now() - timedelta(hours=reply_interval_hours)
    reply_toots = list(
        itertools.chain.from_iterable(
            get_reply_toots(
                user_id, server, access_token, seen_urls, replies_since
            )
            for user_id in user_ids
        )
    )
    log(f"Found {len(reply_toots)} reply toots")
    return reply_toots


def get_reply_toots(user_id, server, access_token, seen_urls, reply_since):
    """get replies by the user to other users since the given date"""
    url = f"https://{server}/api/v1/accounts/{user_id}/statuses?exclude_replies=false&limit=40"

    try:
        resp = get(url, headers={
            "Authorization": f"Bearer {access_token}",
        })
    except Exception as ex:
        log(
            f"Error getting replies for user {user_id} on server {server}: {ex}"
        )
        return []

    if resp.status_code == Response.OK:
        toots = [
            toot
            for toot in resp.json()
            if toot["in_reply_to_id"]
            and toot["url"] not in seen_urls
            and datetime.strptime(toot["created_at"], "%Y-%m-%dT%H:%M:%S.%fZ")
            > reply_since
        ]
        for toot in toots:
            log(f"Found reply toot: {toot['url']}")
        return toots
    elif resp.status_code == Response.FORBIDDEN:
        raise Exception(
            f"Error getting replies for user {user_id} on server {server}. \
Status code: {resp.status_code}. "
            "Make sure you have the read:statuses scope enabled for your access token."
        )

    raise Exception(
        f"Error getting replies for user {user_id} on server {server}. \
Status code: {resp.status_code}"
    )


def get_all_known_context_urls(server, reply_toots, parsed_urls):
    """get the context toots of the given toots from their original server"""
    known_context_urls = set()

    for toot in reply_toots:
        if toot_has_parseable_url(toot, parsed_urls):
            url = toot["url"] if toot["reblog"] is None else toot["reblog"]["url"]
            parsed_url = parse_url(url, parsed_urls)
            context = get_toot_context(parsed_url[0], parsed_url[1], url)
            if context:
                for item in context:
                    known_context_urls.add(item)
            else:
                log(f"Error getting context for toot {url}")

    known_context_urls = set(filter(
        lambda url: not url.startswith(f"https://{server}/"), known_context_urls))
    log(f"Found {len(known_context_urls)} known context toots")

    return known_context_urls


def toot_has_parseable_url(toot,parsed_urls):
    parsed = parse_url(
        toot["url"] if toot["reblog"] is None else toot["reblog"]["url"], parsed_urls)
    if(parsed is None) :
        return False
    return True


def get_all_replied_toot_server_ids(
    server, reply_toots, replied_toot_server_ids, parsed_urls
):
    """get the server and ID of the toots the given toots replied to"""
    return filter(
        lambda x: x is not None,
        (
        get_replied_toot_server_id(server, toot, replied_toot_server_ids, parsed_urls)
        for toot in reply_toots
        ),
    )


def get_replied_toot_server_id(server, toot, replied_toot_server_ids,parsed_urls):
    """get the server and ID of the toot the given toot replied to"""
    in_reply_to_id = toot["in_reply_to_id"]
    in_reply_to_account_id = toot["in_reply_to_account_id"]
    mentions = [
        mention
        for mention in toot["mentions"]
        if mention["id"] == in_reply_to_account_id
    ]
    if len(mentions) == 0:
        return None

    mention = mentions[0]

    o_url = f"https://{server}/@{mention['acct']}/{in_reply_to_id}"
    if o_url in replied_toot_server_ids:
        return replied_toot_server_ids[o_url]

    url = get_redirect_url(o_url)

    if url is None:
        return None

    match = parse_url(url,parsed_urls)
    if match:
        replied_toot_server_ids[o_url] = (url, match)
        return (url, match)

    log(f"Error parsing toot URL {url}")
    replied_toot_server_ids[o_url] = None
    return None

def parse_user_url(url):
    match = parse_mastodon_profile_url(url)
    if match:
        return match

    match = parse_pleroma_profile_url(url)
    if match:
        return match

    match = parse_lemmy_profile_url(url)
    if match:
        return match

# Pixelfed profile paths do not use a subdirectory, so we need to match for them last.
    match = parse_pixelfed_profile_url(url)
    if match:
        return match

    log(f"Error parsing Profile URL {url}")

    return None

def parse_url(url, parsed_urls):
    if url not in parsed_urls:
        match = parse_mastodon_url(url)
        if match:
            parsed_urls[url] = match

    if url not in parsed_urls:
        match = parse_pleroma_url(url)
        if match:
            parsed_urls[url] = match

    if url not in parsed_urls:
        match = parse_lemmy_url(url)
        if match:
            parsed_urls[url] = match

    if url not in parsed_urls:
        match = parse_pixelfed_url(url)
        if match:
            parsed_urls[url] = match

    if url not in parsed_urls:
        log(f"Error parsing toot URL {url}")
        parsed_urls[url] = None

    return parsed_urls[url]

def parse_mastodon_profile_url(url):
    """parse a Mastodon Profile URL and return the server and username"""
    match = re.match(
        r"https://(?P<server>[^/]+)/@(?P<username>[^/]+)", url
    )
    if match:
        return (match.group("server"), match.group("username"))
    return None

def parse_mastodon_url(url):
    """parse a Mastodon URL and return the server and ID"""
    match = re.match(
        r"https://(?P<server>[^/]+)/@(?P<username>[^/]+)/(?P<toot_id>[^/]+)", url
    )
    if match:
        return (match.group("server"), match.group("toot_id"))
    return None


def parse_pleroma_url(url):
    """parse a Pleroma URL and return the server and ID"""
    match = re.match(r"https://(?P<server>[^/]+)/objects/(?P<toot_id>[^/]+)", url)
    if match:
        server = match.group("server")
        url = get_redirect_url(url)
        if url is None:
            return None

        match = re.match(r"/notice/(?P<toot_id>[^/]+)", url)
        if match:
            return (server, match.group("toot_id"))
        return None
    return None

def parse_pleroma_profile_url(url):
    """parse a Pleroma Profile URL and return the server and username"""
    match = re.match(r"https://(?P<server>[^/]+)/users/(?P<username>[^/]+)", url)
    if match:
        return (match.group("server"), match.group("username"))
    return None

def parse_pixelfed_url(url):
    """parse a Pixelfed URL and return the server and ID"""
    match = re.match(
        r"https://(?P<server>[^/]+)/p/(?P<username>[^/]+)/(?P<toot_id>[^/]+)", url
    )
    if match:
        return (match.group("server"), match.group("toot_id"))
    return None

def parse_pixelfed_profile_url(url):
    """parse a Pixelfed Profile URL and return the server and username"""
    match = re.match(r"https://(?P<server>[^/]+)/(?P<username>[^/]+)", url)
    if match:
        return (match.group("server"), match.group("username"))
    return None

def parse_lemmy_url(url):
    """parse a Lemmy URL and return the server, and ID"""
    match = re.match(
        r"https://(?P<server>[^/]+)/(?:comment|post)/(?P<toot_id>[^/]+)", url
    )
    if match:
        return (match.group("server"), match.group("toot_id"))
    return None

def parse_lemmy_profile_url(url):
    """parse a Lemmy Profile URL and return the server and username"""
    match = re.match(r"https://(?P<server>[^/]+)/(?:u|c)/(?P<username>[^/]+)", url)
    if match:
        return (match.group("server"), match.group("username"))
    return None

def get_redirect_url(url):
    """get the URL given URL redirects to"""
    try:
        resp = requests.head(url, allow_redirects=False, timeout=5,headers={
            'User-Agent': 'FediFetcher (https://go.thms.uk/mgr)'
        })
    except Exception as ex:
        log(f"Error getting redirect URL for URL {url}. Exception: {ex}")
        return None

    if resp.status_code == Response.OK:
        return url
    elif resp.status_code == Response.FOUND:
        redirect_url = resp.headers["Location"]
        log(f"Discovered redirect for URL {url}")
        return redirect_url
    else:
        log(
            f"Error getting redirect URL for URL {url}. Status code: {resp.status_code}"
        )
        return None


def get_all_context_urls(server, replied_toot_ids):
    """get the URLs of the context toots of the given toots"""
    return filter(
        lambda url: not url.startswith(f"https://{server}/"),
        itertools.chain.from_iterable(
            get_toot_context(server, toot_id, url)
            for (url, (server, toot_id)) in replied_toot_ids
        ),
    )


def get_toot_context(server, toot_id, toot_url):
    """get the URLs of the context toots of the given toot"""
    if toot_url.find("/comment/") != -1:
        return get_comment_context(server, toot_id, toot_url)
    if toot_url.find("/post/") != -1:
        return get_comments_urls(server, toot_id, toot_url)
    url = f"https://{server}/api/v1/statuses/{toot_id}/context"
    try:
        resp = get(url)
    except Exception as ex:
        log(f"Error getting context for toot {toot_url}. Exception: {ex}")
        return []

    if resp.status_code == Response.OK:
        try:
            res = resp.json()
            log(f"Got context for toot {toot_url}")
            return (toot["url"] for toot in (res["ancestors"] + res["descendants"]))
        except Exception as ex:
            log(f"Error parsing context for toot {toot_url}. Exception: {ex}")
        return []
    elif resp.status_code == Response.TOO_MANY_REQUESTS:
        reset = datetime.strptime(resp.headers['x-ratelimit-reset'], '%Y-%m-%dT%H:%M:%S.%fZ')
        log(f"Rate Limit hit when getting context for {toot_url}. Waiting to retry at {resp.headers['x-ratelimit-reset']}")
    elif resp.status_code == 429:
        reset = datetime.strptime(resp.headers['x-ratelimit-reset'],
            '%Y-%m-%dT%H:%M:%S.%fZ')
        log(f"Rate Limit hit when getting context for {toot_url}. Waiting to retry at \
            {resp.headers['x-ratelimit-reset']}")
        time.sleep((reset - datetime.now()).total_seconds() + 1)
        return get_toot_context(server, toot_id, toot_url)

    log(
        f"Error getting context for toot {toot_url}. Status code: {resp.status_code}"
    )
    return []

def get_comment_context(server, toot_id, toot_url):
    """get the URLs of the context toots of the given toot"""
    comment = f"https://{server}/api/v3/comment?id={toot_id}"
    try:
        resp = get(comment)
    except Exception as ex:
        log(f"Error getting comment {toot_id} from {toot_url}. Exception: {ex}")
        return []

    if resp.status_code == Response.OK:
        try:
            res = resp.json()
            post_id = res['comment_view']['comment']['post_id']
            return get_comments_urls(server, post_id, toot_url)
        except Exception as ex:
            log(f"Error parsing context for comment {toot_url}. Exception: {ex}")
        return []
    elif resp.status_code == Response.TOO_MANY_REQUESTS:
        reset = datetime.strptime(resp.headers['x-ratelimit-reset'], '%Y-%m-%dT%H:%M:%S.%fZ')
        log(f"Rate Limit hit when getting context for {toot_url}. Waiting to retry at {resp.headers['x-ratelimit-reset']}")
    elif resp.status_code == 429:
        reset = datetime.strptime(resp.headers['x-ratelimit-reset'],
            '%Y-%m-%dT%H:%M:%S.%fZ')
        log(f"Rate Limit hit when getting context for {toot_url}. Waiting to retry at \
            {resp.headers['x-ratelimit-reset']}")
        time.sleep((reset - datetime.now()).total_seconds() + 1)
        return get_comment_context(server, toot_id, toot_url)

def get_comments_urls(server, post_id, toot_url):
    """get the URLs of the comments of the given post"""
    urls = []
    url = f"https://{server}/api/v3/post?id={post_id}"
    try:
        resp = get(url)
    except Exception as ex:
        log(f"Error getting post {post_id} from {toot_url}. Exception: {ex}")
        return []

    if resp.status_code == Response.OK:
        try:
            res = resp.json()
            if res['post_view']['counts']['comments'] == 0:
                return []
            urls.append(res['post_view']['post']['ap_id'])
        except Exception as ex:
            log(f"Error parsing post {post_id} from {toot_url}. Exception: {ex}")

    url = f"https://{server}/api/v3/comment/list?post_id={post_id}&sort=New&limit=50"
    try:
        resp = get(url)
    except Exception as ex:
        log(f"Error getting comments for post {post_id} from {toot_url}. \
Exception: {ex}")
        return []

    if resp.status_code == Response.OK:
        try:
            res = resp.json()
            list_of_urls = \
                [comment_info['comment']['ap_id'] for comment_info in res['comments']]
            log(f"Got {len(list_of_urls)} comments for post {toot_url}")
            urls.extend(list_of_urls)
            return urls
        except Exception as ex:
            log(f"Error parsing comments for post {toot_url}. Exception: {ex}")
    elif resp.status_code == Response.TOO_MANY_REQUESTS:
        reset = datetime.strptime(resp.headers['x-ratelimit-reset'], '%Y-%m-%dT%H:%M:%S.%fZ')
        log(f"Rate Limit hit when getting comments for {toot_url}. Waiting to retry at {resp.headers['x-ratelimit-reset']}")
    elif resp.status_code == 429:
        reset = datetime.strptime(resp.headers['x-ratelimit-reset'],
            '%Y-%m-%dT%H:%M:%S.%fZ')
        log(f"Rate Limit hit when getting comments for {toot_url}. Waiting to retry at \
{resp.headers['x-ratelimit-reset']}")
        time.sleep((reset - datetime.now()).total_seconds() + 1)
        return get_comments_urls(server, post_id, toot_url)

    log(f"Error getting comments for post {toot_url}. Status code: {resp.status_code}")
    return []

def add_context_urls(server, access_token, context_urls, seen_urls):
    """add the given toot URLs to the server"""
    count = 0
    failed = 0
    for url in context_urls:
        if url not in seen_urls:
            added = add_context_url(url, server, access_token)
            if added is True:
                seen_urls.add(url)
                count += 1
            else:
                failed += 1

    log(f"Added {count} new context toots (with {failed} failures)")


def add_context_url(url, server, access_token):
    """add the given toot URL to the server"""
    search_url = f"https://{server}/api/v2/search?q={url}&resolve=true&limit=1"

    try:
        resp = get(search_url, headers={
            "Authorization": f"Bearer {access_token}",
        })
    except Exception as ex:
        log(
            f"Error adding url {search_url} to server {server}. Exception: {ex}"
        )
        return False

    if resp.status_code == Response.OK:
        log(f"Added context url {url}")
        return True
    elif resp.status_code == Response.FORBIDDEN:
        log(
            f"Error adding url {search_url} to server {server}. \
Status code: {resp.status_code}. "
            "Make sure you have the read:search scope enabled for your access token."
        )
        return False
    elif resp.status_code == Response.TOO_MANY_REQUESTS:
        reset = datetime.strptime(resp.headers['x-ratelimit-reset'], '%Y-%m-%dT%H:%M:%S.%fZ')
        log(f"Rate Limit hit when adding url {search_url}. Waiting to retry at {resp.headers['x-ratelimit-reset']}")
    elif resp.status_code == 429:
        reset = datetime.strptime(resp.headers['x-ratelimit-reset'],
            '%Y-%m-%dT%H:%M:%S.%fZ')
        log(f"Rate Limit hit when adding url {search_url}. Waiting to retry at \
{resp.headers['x-ratelimit-reset']}")
        time.sleep((reset - datetime.now()).total_seconds() + 1)
        return add_context_url(url, server, access_token)
    else:
        log(
            f"Error adding url {search_url} to server {server}. \
Status code: {resp.status_code}"
        )
        return False

def get_paginated_mastodon(url, max, headers = {}, timeout = 0, max_tries = 5):
    """Make a paginated request to mastodon"""
    if(isinstance(max, int)):
        furl = f"{url}?limit={max}"
    else:
        furl = url

    response = get(furl, headers, timeout, max_tries)

    if response.status_code != 200:
        if response.status_code == Response.UNAUTHORIZED:
            raise Exception(
                f"Error getting URL {url}. Status code: {response.status_code}. "
                "Ensure your access token is correct"
            )
        elif response.status_code == Response.FORBIDDEN:
            raise Exception(
                f"Error getting URL {url}. Status code: {response.status_code}. "
                "Make sure you have the correct scopes enabled for your access token."
            )
        else:
            raise Exception(
                f"Error getting URL {url}. Status code: {response.status_code}"
            )

    result = response.json()

    if(isinstance(max, int)):
        while len(result) < max and 'next' in response.links:
            response = get(response.links['next']['url'], headers, timeout, max_tries)
            result = result + response.json()
    else:
        while parser.parse(result[-1]['created_at']) >= max \
                and 'next' in response.links:
            response = get(response.links['next']['url'], headers, timeout, max_tries)
            result = result + response.json()

    return result


def get(url, headers = {}, timeout = 0, max_tries = 5):
    """A simple wrapper to make a get request while providing our user agent, \
        and respecting rate limits"""
    h = headers.copy()
    if 'User-Agent' not in h:
        h['User-Agent'] = 'FediFetcher (https://go.thms.uk/mgr)'

    if timeout == 0:
        timeout = arguments.http_timeout

    response = requests.get( url, headers= h, timeout=timeout)
    if response.status_code == Response.TOO_MANY_REQUESTS:
        if max_tries > 0:
            reset = parser.parse(response.headers['x-ratelimit-reset'])
            now = datetime.now(datetime.now().astimezone().tzinfo)
            wait = (reset - now).total_seconds() + 1
            log(f"Rate Limit hit requesting {url}. Waiting {wait} sec to retry at \
{response.headers['x-ratelimit-reset']}")
            time.sleep(wait)
            return get(url, headers, timeout, max_tries - 1)

        raise Exception(f"Maximum number of retries exceeded for rate limited request \
{url}")
    return response

def log(text):
    print(f"{datetime.now()} {datetime.now().astimezone().tzinfo}: {text}")

class OrderedSet:
    """An ordered set implementation over a dict"""

    def __init__(self, iterable):
        self._dict = {}
        if isinstance(iterable, dict):
            for item in iterable:
                if isinstance(iterable[item], str):
                    self.add(item, parser.parse(iterable[item]))
                else:
                    self.add(item, iterable[item])
        else:
            for item in iterable:
                self.add(item)

    def add(self, item, time = None):
        if item not in self._dict:
            if(time is None):
                self._dict[item] = datetime.now(datetime.now().astimezone().tzinfo)
            else:
                self._dict[item] = time

    def pop(self, item):
        self._dict.pop(item)

    def get(self, item):
        return self._dict[item]

    def update(self, iterable):
        for item in iterable:
            self.add(item)

    def __contains__(self, item):
        return item in self._dict

    def __iter__(self):
        return iter(self._dict)

    def __len__(self):
        return len(self._dict)

    def toJSON(self):
        return json.dump(self._dict, f, default=str)


if __name__ == "__main__":
    start = datetime.now()

    log("Starting FediFetcher")

    arguments = argparser.parse_args()

    if(arguments.config):
        if os.path.exists(arguments.config):
            with open(arguments.config, "r", encoding="utf-8") as f:
                config = json.load(f)

            for key in config:
                setattr(arguments, key.lower().replace('-','_'), config[key])

        else:
            log(f"Config file {arguments.config} doesn't exist")
            sys.exit(1)

    if(arguments.server is None or arguments.access_token is None):
        log("You must supply at least a server name and an access token")
        sys.exit(1)

    # in case someone provided the server name as url instead,
    setattr(arguments, 'server', re.sub(r"^(https://)?([^/]*)/?$", "\\2",
        arguments.server))


    runId = uuid.uuid4()

    if(arguments.on_start):
        try:
            get(f"{arguments.on_start}?rid={runId}")
        except Exception as ex:
            log(f"Error getting callback url: {ex}")

    if arguments.lock_file is None:
        arguments.lock_file = os.path.join(arguments.state_dir, 'lock.lock')
    LOCK_FILE = arguments.lock_file

    if( os.path.exists(LOCK_FILE)):
        log(f"Lock file exists at {LOCK_FILE}")

        try:
            with open(LOCK_FILE, "r", encoding="utf-8") as f:
                lock_time = parser.parse(f.read())

            if (datetime.now() - lock_time).total_seconds() >= \
                    arguments.lock_hours * 60 * 60:
                os.remove(LOCK_FILE)
                log("Lock file has expired. Removed lock file.")
            else:
<<<<<<< HEAD
                log(f"Lock file age is {datetime.now() - lock_time} - below --lock-hours={arguments.lock_hours} provided.")
                if(arguments.on_fail):
=======
                log(f"Lock file age is {datetime.now() - lock_time} - \
below --lock-hours={arguments.lock_hours} provided.")
                if(arguments.on_fail is not None and arguments.on_fail != ''):
>>>>>>> 92fc6843
                    try:
                        get(f"{arguments.on_fail}?rid={runId}")
                    except Exception as ex:
                        log(f"Error getting callback url: {ex}")
                sys.exit(1)

        except Exception:
            log("Cannot read logfile age - aborting.")
            if(arguments.on_fail):
                try:
                    get(f"{arguments.on_fail}?rid={runId}")
                except Exception as ex:
                    log(f"Error getting callback url: {ex}")
            sys.exit(1)

    with open(LOCK_FILE, "w", encoding="utf-8") as f:
        f.write(f"{datetime.now()}")

    try:

        SEEN_URLS_FILE = os.path.join(arguments.state_dir, "seen_urls")
        REPLIED_TOOT_SERVER_IDS_FILE = os.path.join(
            arguments.state_dir, "replied_toot_server_ids")
        KNOWN_FOLLOWINGS_FILE = os.path.join(arguments.state_dir, "known_followings")
        RECENTLY_CHECKED_USERS_FILE = os.path.join(
            arguments.state_dir, "recently_checked_users")


        seen_urls = OrderedSet([])
        if os.path.exists(SEEN_URLS_FILE):
            with open(SEEN_URLS_FILE, "r", encoding="utf-8") as f:
                seen_urls = OrderedSet(f.read().splitlines())

        replied_toot_server_ids = {}
        if os.path.exists(REPLIED_TOOT_SERVER_IDS_FILE):
            with open(REPLIED_TOOT_SERVER_IDS_FILE, "r", encoding="utf-8") as f:
                replied_toot_server_ids = json.load(f)

        known_followings = OrderedSet([])
        if os.path.exists(KNOWN_FOLLOWINGS_FILE):
            with open(KNOWN_FOLLOWINGS_FILE, "r", encoding="utf-8") as f:
                known_followings = OrderedSet(f.read().splitlines())

        recently_checked_users = OrderedSet({})
        if os.path.exists(RECENTLY_CHECKED_USERS_FILE):
            with open(RECENTLY_CHECKED_USERS_FILE, "r", encoding="utf-8") as f:
                recently_checked_users = OrderedSet(json.load(f))

        # Remove any users whose last check is too long in the past from the list
        for user in list(recently_checked_users):
            lastCheck = recently_checked_users.get(user)
            userAge = datetime.now(lastCheck.tzinfo) - lastCheck
            if(userAge.total_seconds() > arguments.remember_users_for_hours * 60 * 60):
                recently_checked_users.pop(user)

        parsed_urls = {}

        all_known_users = OrderedSet(
            list(known_followings) + list(recently_checked_users))

        if(isinstance(arguments.access_token, str)):
            setattr(arguments, 'access_token', [arguments.access_token])

        for token in arguments.access_token:

            if arguments.reply_interval_in_hours > 0:
                """pull the context toots of toots user replied to, from their
                original server, and add them to the local server."""
                user_ids = get_active_user_ids(
                    arguments.server, token, arguments.reply_interval_in_hours)
                reply_toots = get_all_reply_toots(
                    arguments.server, user_ids, token,
                    seen_urls, arguments.reply_interval_in_hours
                )
                known_context_urls = get_all_known_context_urls(
                    arguments.server, reply_toots,parsed_urls)
                seen_urls.update(known_context_urls)
                replied_toot_ids = get_all_replied_toot_server_ids(
                    arguments.server, reply_toots, replied_toot_server_ids, parsed_urls
                )
                context_urls = get_all_context_urls(arguments.server, replied_toot_ids)
                add_context_urls(arguments.server, token, context_urls, seen_urls)


            if arguments.home_timeline_length > 0:
                """Do the same with any toots on the key owner's home timeline """
                timeline_toots = get_timeline(
                    arguments.server, token, arguments.home_timeline_length)
                known_context_urls = get_all_known_context_urls(
                    arguments.server, timeline_toots,parsed_urls)
                add_context_urls(arguments.server, token, known_context_urls, seen_urls)

                # Backfill any post authors, and any mentioned users
                if arguments.backfill_mentioned_users > 0:
                    mentioned_users = []
                    cut_off = datetime.now(
                        datetime.now().astimezone().tzinfo) - timedelta(minutes=60)
                    for toot in timeline_toots:
                        these_users = []
                        toot_created_at = parser.parse(toot['created_at'])
                        if len(mentioned_users) < 10 or (
                                toot_created_at > cut_off and \
                                    len(mentioned_users) < 30):
                            these_users.append(toot['account'])
                            if(len(toot['mentions'])):
                                these_users += toot['mentions']
                            if(toot['reblog']):
                                these_users.append(toot['reblog']['account'])
                                if(len(toot['reblog']['mentions'])):
                                    these_users += toot['reblog']['mentions']
                        for user in these_users:
                            if user not in mentioned_users and \
                                    user['acct'] not in all_known_users:
                                mentioned_users.append(user)

                    add_user_posts(arguments.server, token, filter_known_users(
                        mentioned_users, all_known_users), recently_checked_users,
                        all_known_users, seen_urls)

            if arguments.max_followings > 0:
                log(f"Getting posts from last {arguments.max_followings} followings")
                user_id = get_user_id(arguments.server, arguments.user, token)
                followings = get_new_followings(arguments.server, user_id,
                                            arguments.max_followings, all_known_users)
                add_user_posts(arguments.server, token, followings, known_followings,
                                            all_known_users, seen_urls)

            if arguments.max_followers > 0:
                log(f"Getting posts from last {arguments.max_followers} followers")
                user_id = get_user_id(arguments.server, arguments.user, token)
                followers = get_new_followers(arguments.server, user_id,
                                            arguments.max_followers, all_known_users)
                add_user_posts(arguments.server, token, followers,
                            recently_checked_users, all_known_users, seen_urls)

            if arguments.max_follow_requests > 0:
                log(f"Getting posts from last {arguments.max_follow_requests} \
follow requests")
                follow_requests = get_new_follow_requests(arguments.server, token,
                                        arguments.max_follow_requests, all_known_users)
                add_user_posts(arguments.server, token, follow_requests,
                                recently_checked_users, all_known_users, seen_urls)

            if arguments.from_notifications > 0:
                log(f"Getting notifications for last {arguments.from_notifications} \
hours")
                notification_users = get_notification_users(arguments.server, token,
                                        all_known_users, arguments.from_notifications)
                add_user_posts(arguments.server, token, notification_users,
                            recently_checked_users, all_known_users, seen_urls)

            if arguments.max_bookmarks > 0:
                log(f"Pulling replies to the last {arguments.max_bookmarks} bookmarks")
                bookmarks = get_bookmarks(
                    arguments.server, token, arguments.max_bookmarks)
                known_context_urls = get_all_known_context_urls(
                    arguments.server, bookmarks,parsed_urls)
                add_context_urls(arguments.server, token, known_context_urls, seen_urls)

            if arguments.max_favourites > 0:
                log(f"Pulling replies to the last {arguments.max_favourites} \
favourites")
                favourites = get_favourites(
                    arguments.server, token, arguments.max_favourites)
                known_context_urls = get_all_known_context_urls(
                    arguments.server, favourites,parsed_urls)
                add_context_urls(arguments.server, token, known_context_urls, seen_urls)

        with open(KNOWN_FOLLOWINGS_FILE, "w", encoding="utf-8") as f:
            f.write("\n".join(list(known_followings)[-10000:]))

        with open(SEEN_URLS_FILE, "w", encoding="utf-8") as f:
            f.write("\n".join(list(seen_urls)[-10000:]))

        with open(REPLIED_TOOT_SERVER_IDS_FILE, "w", encoding="utf-8") as f:
            json.dump(dict(list(replied_toot_server_ids.items())[-10000:]), f)

        with open(RECENTLY_CHECKED_USERS_FILE, "w", encoding="utf-8") as f:
            recently_checked_users.toJSON()

        os.remove(LOCK_FILE)

        if(arguments.on_done):
            try:
                get(f"{arguments.on_done}?rid={runId}")
            except Exception as ex:
                log(f"Error getting callback url: {ex}")

        log(f"Processing finished in {datetime.now() - start}.")

    except Exception:
        os.remove(LOCK_FILE)
        log(f"Job failed after {datetime.now() - start}.")
        if(arguments.on_fail):
            try:
                get(f"{arguments.on_fail}?rid={runId}")
            except Exception as ex:
                log(f"Error getting callback url: {ex}")
        raise<|MERGE_RESOLUTION|>--- conflicted
+++ resolved
@@ -131,15 +131,10 @@
                 count = 0
                 failed = 0
                 for post in posts:
-<<<<<<< HEAD
-                    if post.get('reblog') is None and post.get('url') and post.get('url') not in seen_urls:
-                        added = add_post_with_context(post, server, access_token, seen_urls)
-=======
-                    if post.get('reblog') is None and post.get('url') is not None and \
+                    if post.get('reblog') is None and post.get('url') and \
                             post.get('url') not in seen_urls:
                         added = add_post_with_context(
                             post, server, access_token, seen_urls)
->>>>>>> 92fc6843
                         if added is True:
                             seen_urls.add(post['url'])
                             count += 1
@@ -1029,14 +1024,9 @@
                 os.remove(LOCK_FILE)
                 log("Lock file has expired. Removed lock file.")
             else:
-<<<<<<< HEAD
-                log(f"Lock file age is {datetime.now() - lock_time} - below --lock-hours={arguments.lock_hours} provided.")
-                if(arguments.on_fail):
-=======
                 log(f"Lock file age is {datetime.now() - lock_time} - \
 below --lock-hours={arguments.lock_hours} provided.")
-                if(arguments.on_fail is not None and arguments.on_fail != ''):
->>>>>>> 92fc6843
+                if(arguments.on_fail):
                     try:
                         get(f"{arguments.on_fail}?rid={runId}")
                     except Exception as ex:
