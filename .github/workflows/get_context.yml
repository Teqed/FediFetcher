--- conflicted
+++ resolved
@@ -11,14 +11,6 @@
     runs-on: ubuntu-latest
     environment: mastodon
     steps:
-<<<<<<< HEAD
-      - name: Get latest release
-        run: |
-          curl --retry 20 -L -s https://api.github.com/repos/nanos/mastodon_get_replies/releases/latest | jq .zipball_url | xargs wget -O download.zip
-          unzip -j download.zip
-          mkdir artifacts
-          ls -lR
-=======
       - name: Checkout original repository
         uses: actions/checkout@v3
         with:
@@ -26,7 +18,6 @@
           fetch-depth: 0
       - name: Checkout latest release tag
         run: git checkout $(git describe --tags)
->>>>>>> a8cf5d3e
       - name: Set up Python
         uses: actions/setup-python@v4
         with:
