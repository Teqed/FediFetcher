name: getAllRepliesToKnownPosts
concurrency: get_context

on:
  workflow_dispatch:
  schedule:
     - cron: '3,13,23,33,43,53 * * * *'
     
jobs:
  run:
    runs-on: ubuntu-latest
    environment: mastodon
    steps:
      - name: Get latest release
        run: |
          curl --retry 20 -s https://api.github.com/repos/nanos/mastodon_get_replies/releases/latest | jq .zipball_url | xargs wget -O download.zip
          unzip -j download.zip
          mkdir artifacts
          ls -lR
      - name: Set up Python
        uses: actions/setup-python@v4
        with:
         python-version: '3.10' 
         cache: 'pip' # caching pip dependencies
      - run: pip install -r requirements.txt
      - name: Download all workflow run artifacts
        uses: dawidd6/action-download-artifact@v2
        with: 
          name: artifacts
          workflow: get_context.yml
          if_no_artifact_found: warn
          path: artifacts
      - name: Get Directory structure
        run: ls -lR
      - run: python find_posts.py --lock-hours=0 --access-token=${{ secrets.ACCESS_TOKEN }} --server=${{ vars.MASTODON_SERVER }} --reply-interval-in-hours=${{ vars.REPLY_INTERVAL_IN_HOURS || 0 }} --home-timeline-length=${{ vars.HOME_TIMELINE_LENGTH || 0 }} --max-followings=${{ vars.MAX_FOLLOWINGS || 0 }} --user=${{ vars.USER }} --max-followers=${{ vars.MAX_FOLLOWERS || 0 }}  --http-timeout=${{ vars.HTTP_TIMEOUT || 5 }} --max-follow-requests=${{ vars.MAX_FOLLOW_REQUESTS || 0 }} --on-fail=${{ vars.ON_FAIL }} --on-start=${{ vars.ON_START }} --on-done=${{ vars.ON_DONE }} --max-bookmarks=${{ vars.MAX_BOOKMARKS || 0 }}
      - name: Upload artifacts
        uses: actions/upload-artifact@v3
        with:
          name: artifacts
          path: |
            artifacts
<<<<<<< HEAD
#       - name: Keep workflow alive
#         uses: gautamkrishnar/keepalive-workflow@v1
=======
      - name: Check out, so that we can keep the workflow alive
        uses: actions/checkout@v3
      - name: Keep workflow alive
        uses: gautamkrishnar/keepalive-workflow@v1
>>>>>>> 6953672d
<|MERGE_RESOLUTION|>--- conflicted
+++ resolved
@@ -39,12 +39,7 @@
           name: artifacts
           path: |
             artifacts
-<<<<<<< HEAD
-#       - name: Keep workflow alive
-#         uses: gautamkrishnar/keepalive-workflow@v1
-=======
       - name: Check out, so that we can keep the workflow alive
         uses: actions/checkout@v3
       - name: Keep workflow alive
-        uses: gautamkrishnar/keepalive-workflow@v1
->>>>>>> 6953672d
+        uses: gautamkrishnar/keepalive-workflow@v1